--- conflicted
+++ resolved
@@ -103,10 +103,7 @@
 		for _, tableConfig := range tables {
 			tableRowsQuery, tableOrderKeyCols := utils.GetTableRowsQueryFormat(tableConfig.Schema, tableConfig.Table, tableConfig.TargetTableInfo, tableConfig.Collation)
 			tableDiffs = append(tableDiffs, &common.TableDiff{
-<<<<<<< HEAD
-=======
 				InstanceID:        tableConfig.InstanceID,
->>>>>>> 0f024053
 				Schema:            tableConfig.Schema,
 				Table:             tableConfig.Table,
 				Info:              tableConfig.TargetTableInfo,
@@ -116,10 +113,7 @@
 				Collation:         tableConfig.Collation,
 				TableOrderKeyCols: tableOrderKeyCols,
 				TableRowsQuery:    tableRowsQuery,
-<<<<<<< HEAD
-=======
 				TableMaps:         tableMaps,
->>>>>>> 0f024053
 			})
 		}
 	}
