// Copyright 2021 PingCAP, Inc.
//
// Licensed under the Apache License, Version 2.0 (the "License");
// you may not use this file except in compliance with the License.
// You may obtain a copy of the License at
//
//     http://www.apache.org/licenses/LICENSE-2.0
//
// Unless required by applicable law or agreed to in writing, software
// distributed under the License is distributed on an "AS IS" BASIS,
// See the License for the specific language governing permissions and
// limitations under the License.

package source

import (
	"context"
	"database/sql"
	"sort"
	"strings"
	"time"

	"github.com/pingcap/errors"
	"github.com/pingcap/log"
	"github.com/pingcap/tidb-tools/pkg/dbutil"
	"github.com/pingcap/tidb-tools/pkg/filter"
	tableFilter "github.com/pingcap/tidb-tools/pkg/table-filter"
	"github.com/pingcap/tidb-tools/sync_diff_inspector/config"
	"github.com/pingcap/tidb-tools/sync_diff_inspector/source/common"
	"github.com/pingcap/tidb-tools/sync_diff_inspector/splitter"
	"github.com/pingcap/tidb-tools/sync_diff_inspector/utils"
	"github.com/pingcap/tidb/parser/model"
	router "github.com/pingcap/tidb/util/table-router"
	"go.uber.org/zap"
)

type DMLType int32

const (
	Insert DMLType = iota + 1
	Delete
	Replace
)

const UnifiedTimeZone string = "+0:00"

const (
	ShieldDBName      = "_no__exists__db_"
	ShieldTableName   = "_no__exists__table_"
	GetSyncPointQuery = "SELECT primary_ts, secondary_ts FROM tidb_cdc.syncpoint_v1 ORDER BY primary_ts DESC LIMIT 1"
)

type ChecksumInfo struct {
	Checksum int64
	Count    int64
	Err      error
	Cost     time.Duration
}

// RowDataIterator represents the row data in source.
type RowDataIterator interface {
	// Next seeks the next row data, it used when compared rows.
	Next() (map[string]*dbutil.ColumnData, error)
	// Close release the resource.
	Close()
}

// TableAnalyzer represents the method in different source.
// each source has its own analyze function.
type TableAnalyzer interface {
	// AnalyzeSplitter picks the proper splitter.ChunkIterator according to table and source.
	AnalyzeSplitter(context.Context, *common.TableDiff, *splitter.RangeInfo) (splitter.ChunkIterator, error)
}

type Source interface {
	// GetTableAnalyzer pick the proper analyzer for different source.
	// the implement of this function is different in mysql/tidb.
	GetTableAnalyzer() TableAnalyzer

	// GetRangeIterator generates the range iterator with the checkpoint(*splitter.RangeInfo) and analyzer.
	// this is the mainly iterator across the whole sync diff.
	// One source has one range iterator to produce the range to channel.
	// there are many workers consume the range from the channel to compare.
	GetRangeIterator(context.Context, *splitter.RangeInfo, TableAnalyzer, int) (RangeIterator, error)

	// GetCountAndCrc32 gets the crc32 result and the count from given range.
	GetCountAndCrc32(context.Context, *splitter.RangeInfo) *ChecksumInfo

	// GetRowsIterator gets the row data iterator from given range.
	GetRowsIterator(context.Context, *splitter.RangeInfo) (RowDataIterator, error)

	// GenerateFixSQL generates the fix sql with given type.
	GenerateFixSQL(DMLType, map[string]*dbutil.ColumnData, map[string]*dbutil.ColumnData, int) string

	// GetTables represents the tableDiffs.
	GetTables() []*common.TableDiff

	// GetSourceStructInfo get the source table info from a given target table
	GetSourceStructInfo(context.Context, int) ([]*model.TableInfo, error)

	// GetDB represents the db connection.
	GetDB() *sql.DB

	// GetSnapshot represents the snapshot of source.
	// only TiDB source has the snapshot.
	// TODO refine the interface.
	GetSnapshot() string

	// Close ...
	Close()
}

func NewSources(ctx context.Context, cfg *config.Config) (downstream Source, upstream Source, err error) {
	// init db connection for upstream / downstream.
	err = initDBConn(ctx, cfg)
	if err != nil {
		return nil, nil, errors.Trace(err)
	}
	tablesToBeCheck, err := initTables(ctx, cfg)
	if err != nil {
		return nil, nil, errors.Trace(err)
	}

	tableDiffs := make([]*common.TableDiff, 0, len(tablesToBeCheck))
	for _, tableConfig := range tablesToBeCheck {
		newInfo, needUnifiedTimeZone := utils.ResetColumns(tableConfig.TargetTableInfo, tableConfig.IgnoreColumns)
		tableDiffs = append(tableDiffs, &common.TableDiff{
			Schema: tableConfig.Schema,
			Table:  tableConfig.Table,
			Info:   newInfo,
			// TODO: field `IgnoreColumns` can be deleted.
			IgnoreColumns:       tableConfig.IgnoreColumns,
			Fields:              strings.Join(tableConfig.Fields, ","),
			Range:               tableConfig.Range,
			NeedUnifiedTimeZone: needUnifiedTimeZone,
			Collation:           tableConfig.Collation,
			ChunkSize:           tableConfig.ChunkSize,
		})

		// When the router set case-sensitive false,
		// that add rule match itself will make table case unsensitive.
		for _, d := range cfg.Task.SourceInstances {
			if _, ok := d.RouteTargetSet[dbutil.TableName(tableConfig.Schema, tableConfig.Table)]; ok {
				// There is a user rule routing to `tableConfig.Schema`.`tableConfig.Table`
				rules := d.Router.Match(tableConfig.Schema, tableConfig.Table)

				if len(rules) == 0 {
					// There is no self match in these user rules.
					// Need to shield the table for this source.
					if d.Router.AddRule(&router.TableRule{
						SchemaPattern: tableConfig.Schema,
						TablePattern:  tableConfig.Table,
						TargetSchema:  ShieldDBName,
						TargetTable:   ShieldTableName,
					}) != nil {
						return nil, nil, errors.Errorf("add shield rule failed [schema =  %s] [table = %s]", tableConfig.Schema, tableConfig.Table)
					}
				}
			} else if _, ok := d.RouteTargetSet[dbutil.TableName(tableConfig.Schema, "")]; ok {
				// There is a user rule routing to `tableConfig.Schema`
				rules := d.Router.Match(tableConfig.Schema, tableConfig.Table)

				if len(rules) == 0 {
					// There is no self match in these user rules.
					// Need to shield the table for this source.
					if d.Router.AddRule(&router.TableRule{
						SchemaPattern: tableConfig.Schema,
						TablePattern:  tableConfig.Table,
						TargetSchema:  ShieldDBName,
						TargetTable:   ShieldTableName,
					}) != nil {
						return nil, nil, errors.Errorf("add shield rule failed [schema =  %s] [table = %s]", tableConfig.Schema, tableConfig.Table)
					}
				}
			} else {
				// Add the default rule to match upper/lower case
				if d.Router.AddRule(&router.TableRule{
					SchemaPattern: tableConfig.Schema,
					TablePattern:  tableConfig.Table,
					TargetSchema:  tableConfig.Schema,
					TargetTable:   tableConfig.Table,
				}) != nil {
					return nil, nil, errors.Errorf("add rule failed [schema = %s] [table = %s]", tableConfig.Schema, tableConfig.Table)
				}
			}
		}
	}

	if len(tableDiffs) == 0 {
		return nil, nil, errors.Errorf("no table need to be compared")
	}

	// Sort TableDiff is important!
	// because we compare table one by one.
	sort.Slice(tableDiffs, func(i, j int) bool {
		ti := utils.UniqueID(tableDiffs[i].Schema, tableDiffs[i].Table)
		tj := utils.UniqueID(tableDiffs[j].Schema, tableDiffs[j].Table)
		return strings.Compare(ti, tj) > 0
	})

	// If `bucket size` is much larger than `chunk size`,
	// we need to split the bucket into some chunks, which wastes much time.
	// So we use WorkPool to split buckets in parallel.
	// Besides, bucketSpliters of each table use shared WorkPool
	bucketSpliterPool := utils.NewWorkerPool(uint(cfg.CheckThreadCount), "bucketIter")
	// for mysql_shard, it needs `cfg.CheckThreadCount` + `cfg.SplitThreadCount` at most, because it cannot use bucket.
	mysqlConnCount := cfg.CheckThreadCount + cfg.SplitThreadCount
	upstream, err = buildSourceFromCfg(ctx, tableDiffs, mysqlConnCount, bucketSpliterPool, cfg.Task.TargetCheckTables, cfg.Task.SourceInstances...)
	if err != nil {
		return nil, nil, errors.Annotate(err, "from upstream")
	}
	downstream, err = buildSourceFromCfg(ctx, tableDiffs, mysqlConnCount, bucketSpliterPool, cfg.Task.TargetCheckTables, cfg.Task.TargetInstance)
	if err != nil {
		return nil, nil, errors.Annotate(err, "from downstream")
	}
	return downstream, upstream, nil
}

func buildSourceFromCfg(ctx context.Context, tableDiffs []*common.TableDiff, connCount int, bucketSpliterPool *utils.WorkerPool, f tableFilter.Filter, dbs ...*config.DataSource) (Source, error) {
	if len(dbs) < 1 {
		return nil, errors.Errorf("no db config detected")
	}
	ok, err := dbutil.IsTiDB(ctx, dbs[0].Conn)
	if err != nil {
		return nil, errors.Annotatef(err, "connect to db failed")
	}

	if ok {
		if len(dbs) == 1 {
			return NewTiDBSource(ctx, tableDiffs, dbs[0], bucketSpliterPool, f)
		} else {
			log.Fatal("Don't support check table in multiple tidb instance, please specify one tidb instance.")
		}
	}
	return NewMySQLSources(ctx, tableDiffs, dbs, connCount, f)
}

func getAutoSnapshotPosition(dbConfig *dbutil.DBConfig, vars map[string]string) (string, string, error) {
	tmpConn, err := dbutil.OpenDB(*dbConfig, vars)
	if err != nil {
		return "", "", errors.Annotatef(err, "connecting to auto-position tidb_snapshot failed")
	}
	defer tmpConn.Close()
	var primaryTs, secondaryTs string
	err = tmpConn.QueryRow(GetSyncPointQuery).Scan(&primaryTs, &secondaryTs)
	if err != nil {
		return "", "", errors.Annotatef(err, "fetching auto-position tidb_snapshot failed")
	}
	return primaryTs, secondaryTs, nil
}

func initDBConn(ctx context.Context, cfg *config.Config) error {
	// Unified time zone
	vars := map[string]string{
		"time_zone": UnifiedTimeZone,
	}
<<<<<<< HEAD
	// we had `cfg.SplitThreadCount` producers and `cfg.CheckThreadCount` consumer to use db connections.
	// so the connection count need to be cfg.SplitThreadCount + cfg.CheckThreadCount.
	targetConn, err := common.CreateDB(ctx, cfg.Task.TargetInstance.ToDBConfig(), vars, cfg.SplitThreadCount+2*cfg.CheckThreadCount)
=======
	// Fill in tidb_snapshot if it is set to AUTO
	// This is only supported when set to auto on both target/source.
	if cfg.Task.TargetInstance.IsAutoSnapshot() {
		if len(cfg.Task.SourceInstances) > 1 {
			return errors.Errorf("'auto' snapshot only supports one tidb source")
		}
		if !cfg.Task.SourceInstances[0].IsAutoSnapshot() {
			return errors.Errorf("'auto' snapshot should be set on both target and source")
		}
		tmpDBConfig := cfg.Task.TargetInstance.ToDBConfig()
		tmpDBConfig.Snapshot = ""
		primaryTs, secondaryTs, err := getAutoSnapshotPosition(tmpDBConfig, vars)
		if err != nil {
			return err
		}
		cfg.Task.TargetInstance.SetSnapshot(secondaryTs)
		cfg.Task.SourceInstances[0].SetSnapshot(primaryTs)
	}
	// we had 3 producers and `cfg.CheckThreadCount` consumer to use db connections.
	// so the connection count need to be cfg.CheckThreadCount + 3.
	targetConn, err := common.CreateDB(ctx, cfg.Task.TargetInstance.ToDBConfig(), vars, cfg.CheckThreadCount+3)
>>>>>>> cd52c1ec
	if err != nil {
		return errors.Trace(err)
	}

	cfg.Task.TargetInstance.Conn = targetConn

	for _, source := range cfg.Task.SourceInstances {
		// If it is still set to AUTO it means it was not set on the target.
		// We require it to be set to AUTO on both.
		if source.IsAutoSnapshot() {
			return errors.Errorf("'auto' snapshot should be set on both target and source")
		}
		// connect source db with target db time_zone
		conn, err := common.CreateDB(ctx, source.ToDBConfig(), vars, cfg.SplitThreadCount+2*cfg.CheckThreadCount)
		if err != nil {
			return errors.Trace(err)
		}
		source.Conn = conn
	}
	return nil
}

func initTables(ctx context.Context, cfg *config.Config) (cfgTables []*config.TableConfig, err error) {
	downStreamConn := cfg.Task.TargetInstance.Conn
	TargetTablesList := make([]*common.TableSource, 0)
	targetSchemas, err := dbutil.GetSchemas(ctx, downStreamConn)
	if err != nil {
		return nil, errors.Annotatef(err, "get schemas from target source")
	}

	for _, schema := range targetSchemas {
		if filter.IsSystemSchema(schema) {
			continue
		}
		allTables, err := dbutil.GetTables(ctx, downStreamConn, schema)
		if err != nil {
			return nil, errors.Annotatef(err, "get tables from target source %s", schema)
		}
		for _, t := range allTables {
			TargetTablesList = append(TargetTablesList, &common.TableSource{
				OriginSchema: schema,
				OriginTable:  t,
			})
		}
	}

	// fill the table information.
	// will add default source information, don't worry, we will use table config's info replace this later.
	// cfg.Tables.Schema => cfg.Tables.Tables => target/source Schema.Table
	cfgTables = make([]*config.TableConfig, 0, len(TargetTablesList))
	for _, tables := range TargetTablesList {
		if cfg.Task.TargetCheckTables.MatchTable(tables.OriginSchema, tables.OriginTable) {
			log.Debug("match target table", zap.String("table", dbutil.TableName(tables.OriginSchema, tables.OriginTable)))
			tableInfo, err := dbutil.GetTableInfo(ctx, downStreamConn, tables.OriginSchema, tables.OriginTable)
			if err != nil {
				return nil, errors.Errorf("get table %s.%s's information error %s", tables.OriginSchema, tables.OriginTable, errors.ErrorStack(err))
			}
			// Initialize all the tables that matches the `target-check-tables`[config.toml] and appears in downstream.
			cfgTables = append(cfgTables, &config.TableConfig{
				Schema:          tables.OriginSchema,
				Table:           tables.OriginTable,
				TargetTableInfo: tableInfo,
				Range:           "TRUE",
			})
		}
	}

	// Reset fields of some tables of `cfgTables` according to `table-configs`[config.toml].
	// The table in `table-configs`[config.toml] should exist in both `target-check-tables`[config.toml] and tables from downstream.
	for i, table := range cfg.Task.TargetTableConfigs {
		// parse every config to find target table.
		cfgFilter, err := tableFilter.Parse(table.TargetTables)
		if err != nil {
			return nil, errors.Errorf("unable to parse target table for the %dth config", i)
		}
		// iterate all target tables to make sure
		// 1. one table only match at most one config.
		// 2. config can miss table.
		for _, cfgTable := range cfgTables {
			if cfgFilter.MatchTable(cfgTable.Schema, cfgTable.Table) {
				if cfgTable.HasMatched {
					return nil, errors.Errorf("different config matched to same target table %s.%s", cfgTable.Schema, cfgTable.Table)
				}
				if table.Range != "" {
					cfgTable.Range = table.Range
				}
				cfgTable.IgnoreColumns = table.IgnoreColumns
				cfgTable.Fields = table.Fields
				cfgTable.Collation = table.Collation
				cfgTable.ChunkSize = table.ChunkSize
				cfgTable.HasMatched = true
			}
		}
	}
	return cfgTables, nil
}

// RangeIterator generate next chunk for the whole tables lazily.
type RangeIterator interface {
	// Next seeks the next chunk, return nil if seeks to end.
	Next(context.Context) (*splitter.RangeInfo, error)

	Close()
}

func checkTableMatched(targetMap map[string]struct{}, sourceMap map[string]struct{}) error {
	// check target exists but source not found
	for tableDiff := range targetMap {
		// target table have all passed in tableFilter
		if _, ok := sourceMap[tableDiff]; !ok {
			return errors.Errorf("the source has no table to be compared. target-table is `%s`", tableDiff)
		}
	}
	// check source exists but target not found
	for tableDiff := range sourceMap {
		// need check source table have passd in tableFilter here
		if _, ok := targetMap[tableDiff]; !ok {
			return errors.Errorf("the target has no table to be compared. source-table is `%s`", tableDiff)
		}
	}
	log.Info("table match check passed!!")
	return nil
}<|MERGE_RESOLUTION|>--- conflicted
+++ resolved
@@ -254,11 +254,7 @@
 	vars := map[string]string{
 		"time_zone": UnifiedTimeZone,
 	}
-<<<<<<< HEAD
-	// we had `cfg.SplitThreadCount` producers and `cfg.CheckThreadCount` consumer to use db connections.
-	// so the connection count need to be cfg.SplitThreadCount + cfg.CheckThreadCount.
-	targetConn, err := common.CreateDB(ctx, cfg.Task.TargetInstance.ToDBConfig(), vars, cfg.SplitThreadCount+2*cfg.CheckThreadCount)
-=======
+
 	// Fill in tidb_snapshot if it is set to AUTO
 	// This is only supported when set to auto on both target/source.
 	if cfg.Task.TargetInstance.IsAutoSnapshot() {
@@ -277,10 +273,9 @@
 		cfg.Task.TargetInstance.SetSnapshot(secondaryTs)
 		cfg.Task.SourceInstances[0].SetSnapshot(primaryTs)
 	}
-	// we had 3 producers and `cfg.CheckThreadCount` consumer to use db connections.
-	// so the connection count need to be cfg.CheckThreadCount + 3.
-	targetConn, err := common.CreateDB(ctx, cfg.Task.TargetInstance.ToDBConfig(), vars, cfg.CheckThreadCount+3)
->>>>>>> cd52c1ec
+	// we had `cfg.SplitThreadCount` producers and `cfg.CheckThreadCount` consumer to use db connections maybe and `cfg.CheckThreadCount` splitter to split buckets.
+	// so the connection count need to be cfg.SplitThreadCount + cfg.CheckThreadCount + cfg.CheckThreadCount.
+	targetConn, err := common.CreateDB(ctx, cfg.Task.TargetInstance.ToDBConfig(), vars, cfg.SplitThreadCount+2*cfg.CheckThreadCount)
 	if err != nil {
 		return errors.Trace(err)
 	}
