// Copyright 2021 PingCAP, Inc.
//
// Licensed under the Apache License, Version 2.0 (the "License");
// you may not use this file except in compliance with the License.
// You may obtain a copy of the License at
//
//     http://www.apache.org/licenses/LICENSE-2.0
//
// Unless required by applicable law or agreed to in writing, software
// distributed under the License is distributed on an "AS IS" BASIS,
// See the License for the specific language governing permissions and
// limitations under the License.

package source

import (
	"context"
	"database/sql"
	"time"

	"github.com/pingcap/errors"
	"github.com/pingcap/log"
	"github.com/pingcap/tidb-tools/pkg/dbutil"
	router "github.com/pingcap/tidb-tools/pkg/table-router"
	"github.com/pingcap/tidb-tools/sync_diff_inspector/config"
	"github.com/pingcap/tidb-tools/sync_diff_inspector/source/common"
	"github.com/pingcap/tidb-tools/sync_diff_inspector/splitter"
	"github.com/pingcap/tidb-tools/sync_diff_inspector/utils"
	"go.uber.org/zap"
)

type DMLType int32

const (
	Insert DMLType = iota + 1
	Delete
	Replace
)

type ChecksumInfo struct {
	Checksum int64
	Count    int64
	Err      error
	Cost     time.Duration
}

// RowDataIterator represents the row data in source.
type RowDataIterator interface {
	// Next seeks the next row data, it used when compared rows.
	Next() (map[string]*dbutil.ColumnData, error)
	// Close release the resource.
	Close()
}

// TableAnalyzer represents the method in different source.
// each source has its own analyze function.
type TableAnalyzer interface {
	// AnalyzeSplitter picks the proper splitter.ChunkIterator according to table and source.
	AnalyzeSplitter(context.Context, *common.TableDiff, *splitter.RangeInfo) (splitter.ChunkIterator, error)
}

type Source interface {
	// GetTableAnalyzer pick the proper analyzer for different source.
	// the implement of this function is different in mysql/tidb.
	GetTableAnalyzer() TableAnalyzer

	// GetRangeIterator generates the range iterator with the checkpoint(*splitter.RangeInfo) and analyzer.
	// this is the mainly iterator across the whole sync diff.
	// One source has one range iterator to produce the range to channel.
	// there are many workers consume the range from the channel to compare.
	GetRangeIterator(*splitter.RangeInfo, TableAnalyzer) (RangeIterator, error)

<<<<<<< HEAD
	// GetCountAndCrc32 gets the crc32 result from given range.
	GetCountAndCrc32(*splitter.RangeInfo, chan int64, chan *ChecksumInfo)

	// GetOrderKeyCols ...
	GetOrderKeyCols(int) []*model.ColumnInfo
=======
	// GetCountAndCrc32 gets the crc32 result and the count from given range.
	GetCountAndCrc32(context.Context, *splitter.RangeInfo, chan *ChecksumInfo)
>>>>>>> 7d8aa3d4

	// GetRowsIterator gets the row data iterator from given range.
	GetRowsIterator(*splitter.RangeInfo) (RowDataIterator, error)

	// GenerateFixSQL generates the fix sql with given type.
	GenerateFixSQL(DMLType, map[string]*dbutil.ColumnData, int) string

	// GetTable represents the tableDiff of given index.
	GetTable(int) *common.TableDiff

	// GetDB represents the db connection.
	GetDB() *sql.DB
	// Close ...
	Close()
}

func NewSources(ctx context.Context, cfg *config.Config) (downstream Source, upstream Source, err error) {
	tablesToBeCheck, err := initTables(ctx, cfg)
	if err != nil {
		return nil, nil, errors.Trace(err)
	}

	// init db connection for upstream / downstream.
	err = initDBConn(ctx, cfg)

	tableDiffs := make([]*common.TableDiff, 0, len(tablesToBeCheck))
	for _, tables := range tablesToBeCheck {
		for _, tableConfig := range tables {
			tableRowsQuery, tableOrderKeyCols := utils.GetTableRowsQueryFormat(tableConfig.Schema, tableConfig.Table, tableConfig.TargetTableInfo, tableConfig.Collation)
			tableDiffs = append(tableDiffs, &common.TableDiff{
				Schema:        tableConfig.Schema,
				Table:         tableConfig.Table,
				Info:          tableConfig.TargetTableInfo,
				IgnoreColumns: tableConfig.IgnoreColumns,
				Fields:        tableConfig.Fields,
				Range:         tableConfig.Range,
				Collation:     tableConfig.Collation,
				TableOrderKeyCols: tableOrderKeyCols,
				TableRowsQuery: tableRowsQuery,
			})
		}
	}

	upstream, err = buildSourceFromCfg(ctx, tableDiffs, cfg.SourceDBCfg...)
	if err != nil {
		return nil, nil, errors.Trace(err)
	}

	downstream, err = buildSourceFromCfg(ctx, tableDiffs, cfg.TargetDBCfg)
	if err != nil {
		return nil, nil, errors.Trace(err)
	}
	return upstream, downstream, nil
}

func buildSourceFromCfg(ctx context.Context, tableDiffs []*common.TableDiff, dbs ...*config.DBConfig) (Source, error) {
	if len(dbs) < 1 {
		return nil, errors.Errorf("no db config detected")
	}
	ok, err := dbutil.IsTiDB(ctx, dbs[0].Conn)
	if err != nil {
		return nil, errors.Annotatef(err, "connect to db failed")
	}

	if len(dbs) == 1 {
		if ok {
			// TiDB
			return NewTiDBSource(ctx, tableDiffs, dbs[0].Conn)
		} else {
			// Single Mysql
			return NewMySQLSource(ctx, tableDiffs, dbs[0].Conn)
		}
	} else {
		if ok {
			// TiDB
			log.Fatal("Don't support check table in multiple tidb instance, please specify one tidb instance.")
		} else {
			return NewMySQLSources(ctx, tableDiffs, dbs)
		}
	}
	// unreachable
	return nil, nil
}

func initDBConn(ctx context.Context, cfg *config.Config) error {
	var err error
	cfg.TargetDBCfg.Conn, err = common.CreateDB(ctx, &cfg.TargetDBCfg.DBConfig, nil, cfg.CheckThreadCount)
	if err != nil {
		return errors.Trace(err)
	}

	targetTZOffset, err := dbutil.GetTimeZoneOffset(ctx, cfg.TargetDBCfg.Conn)
	if err != nil {
		return errors.Annotatef(err, "fetch target db %s time zone offset failed", cfg.TargetDBCfg.DBConfig.String())
	}
	vars := map[string]string{
		"time_zone": dbutil.FormatTimeZoneOffset(targetTZOffset),
	}

	// upstream
	if len(cfg.SourceDBCfg) < 1 {
		return errors.New(" source config")
	}

	for _, source := range cfg.SourceDBCfg {
		// connect source db with target db time_zone
		source.Conn, err = common.CreateDB(ctx, &source.DBConfig, vars, cfg.CheckThreadCount)
		if err != nil {
			return errors.Trace(err)
		}
	}
	return nil
}

func initTables(ctx context.Context, cfg *config.Config) (cfgTables map[string]map[string]*config.TableConfig, err error) {
	tableRouter, err := router.NewTableRouter(false, cfg.TableRules)
	if err != nil {
		return nil, errors.Trace(err)
	}

	allTablesMap, err := utils.GetAllTables(ctx, cfg)
	if err != nil {
		return nil, errors.Trace(err)
	}

	// get all source table's matched target table
	// target database name => target table name => all matched source table instance
	sourceTablesMap := make(map[string]map[string][]config.TableInstance)
	for instanceID, allSchemas := range allTablesMap {
		if instanceID == cfg.TargetDBCfg.InstanceID {
			continue
		}

		for schema, allTables := range allSchemas {
			for table := range allTables {
				targetSchema, targetTable, err := tableRouter.Route(schema, table)
				if err != nil {
					return nil, errors.Errorf("get route result for %s.%s.%s failed, error %v", instanceID, schema, table, err)
				}

				if _, ok := sourceTablesMap[targetSchema]; !ok {
					sourceTablesMap[targetSchema] = make(map[string][]config.TableInstance)
				}

				if _, ok := sourceTablesMap[targetSchema][targetTable]; !ok {
					sourceTablesMap[targetSchema][targetTable] = make([]config.TableInstance, 0, 1)
				}

				sourceTablesMap[targetSchema][targetTable] = append(sourceTablesMap[targetSchema][targetTable], config.TableInstance{
					InstanceID: instanceID,
					Schema:     schema,
					Table:      table,
				})
			}
		}
	}

	// fill the table information.
	// will add default source information, don't worry, we will use table config's info replace this later.
	// cfg.Tables.Schema => cfg.Tables.Tables => target/source Schema.Table
	cfgTables = make(map[string]map[string]*config.TableConfig)
	for _, schemaTables := range cfg.Tables {
		cfgTables[schemaTables.Schema] = make(map[string]*config.TableConfig)
		tables := make([]string, 0, len(schemaTables.Tables))
		allTables, ok := allTablesMap[cfg.TargetDBCfg.InstanceID][schemaTables.Schema]
		if !ok {
			return nil, errors.NotFoundf("schema %s.%s", cfg.TargetDBCfg.InstanceID, schemaTables.Schema)
		}

		for _, table := range schemaTables.Tables {
			matchedTables, err := utils.GetMatchTable(cfg.TargetDBCfg, schemaTables.Schema, table, allTables)
			if err != nil {
				return nil, errors.Trace(err)
			}

			//exclude those in "exclude-tables"
			for _, t := range matchedTables {
				if utils.InExcludeTables(schemaTables.ExcludeTables, t) {
					continue
				} else {
					tables = append(tables, t)
				}
			}
		}

		for _, tableName := range tables {
			tableInfo, err := dbutil.GetTableInfo(ctx, cfg.TargetDBCfg.Conn, schemaTables.Schema, tableName)
			if err != nil {
				return nil, errors.Errorf("get table %s.%s's information error %s", schemaTables.Schema, tableName, errors.ErrorStack(err))
			}

			if _, ok := cfgTables[schemaTables.Schema][tableName]; ok {
				log.Error("duplicate config for one table", zap.String("table", dbutil.TableName(schemaTables.Schema, tableName)))
				continue
			}

			sourceTables := make([]config.TableInstance, 0, 1)
			if _, ok := sourceTablesMap[schemaTables.Schema][tableName]; ok {
				log.Info("find matched source tables", zap.Reflect("source tables", sourceTablesMap[schemaTables.Schema][tableName]), zap.String("target schema", schemaTables.Schema), zap.String("table", tableName))
				sourceTables = sourceTablesMap[schemaTables.Schema][tableName]
			} else {
				// use same database name and table name
				sourceTables = append(sourceTables, config.TableInstance{
					InstanceID: cfg.SourceDBCfg[0].InstanceID,
					Schema:     schemaTables.Schema,
					Table:      tableName,
				})
			}

			cfgTables[schemaTables.Schema][tableName] = &config.TableConfig{
				TableInstance: config.TableInstance{
					Schema: schemaTables.Schema,
					Table:  tableName,
				},
				TargetTableInfo: tableInfo,
				Range:           "TRUE",
				SourceTables:    sourceTables,
			}
		}
	}

	for _, table := range cfg.TableCfgs {
		if _, ok := cfgTables[table.Schema]; !ok {
			return nil, errors.NotFoundf("schema %s in check tables", table.Schema)
		}
		if _, ok := cfgTables[table.Schema][table.Table]; !ok {
			return nil, errors.NotFoundf("table %s.%s in check tables", table.Schema, table.Table)
		}

		if table.Range != "" {
			cfgTables[table.Schema][table.Table].Range = table.Range
		}
		cfgTables[table.Schema][table.Table].IgnoreColumns = table.IgnoreColumns
		cfgTables[table.Schema][table.Table].Fields = table.Fields
		cfgTables[table.Schema][table.Table].Collation = table.Collation
	}
	return cfgTables, nil
}

// RangeIterator generate next chunk for the whole tables lazily.
type RangeIterator interface {
	// Next seeks the next chunk, return nil if seeks to end.
	Next() (*splitter.RangeInfo, error)

	Close()
}

type BasicRowsIterator struct {
	rows *sql.Rows
}

func (s *BasicRowsIterator) Close() {
	s.rows.Close()
}

func (s *BasicRowsIterator) Next() (map[string]*dbutil.ColumnData, error) {
	if s.rows.Next() {
		return dbutil.ScanRow(s.rows)
	}
	return nil, nil
}<|MERGE_RESOLUTION|>--- conflicted
+++ resolved
@@ -70,16 +70,8 @@
 	// there are many workers consume the range from the channel to compare.
 	GetRangeIterator(*splitter.RangeInfo, TableAnalyzer) (RangeIterator, error)
 
-<<<<<<< HEAD
-	// GetCountAndCrc32 gets the crc32 result from given range.
-	GetCountAndCrc32(*splitter.RangeInfo, chan int64, chan *ChecksumInfo)
-
-	// GetOrderKeyCols ...
-	GetOrderKeyCols(int) []*model.ColumnInfo
-=======
 	// GetCountAndCrc32 gets the crc32 result and the count from given range.
 	GetCountAndCrc32(context.Context, *splitter.RangeInfo, chan *ChecksumInfo)
->>>>>>> 7d8aa3d4
 
 	// GetRowsIterator gets the row data iterator from given range.
 	GetRowsIterator(*splitter.RangeInfo) (RowDataIterator, error)
