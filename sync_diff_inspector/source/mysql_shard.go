// Copyright 2021 PingCAP, Inc.
//
// Licensed under the Apache License, Version 2.0 (the "License");
// you may not use this file except in compliance with the License.
// You may obtain a copy of the License at
//
//     http://www.apache.org/licenses/LICENSE-2.0
//
// Unless required by applicable law or agreed to in writing, software
// distributed under the License is distributed on an "AS IS" BASIS,
// See the License for the specific language governing permissions and
// limitations under the License.

package source

import (
	"container/heap"
	"context"
	"database/sql"
	"fmt"
	"time"

<<<<<<< HEAD
	"github.com/pingcap/parser/model"
	"github.com/pingcap/tidb-tools/pkg/filter"
	"github.com/pingcap/tidb-tools/sync_diff_inspector/config"

=======
>>>>>>> 3e33f6b9
	"github.com/pingcap/errors"
	"github.com/pingcap/log"
	"github.com/pingcap/parser/model"
	"github.com/pingcap/tidb-tools/pkg/dbutil"
	"github.com/pingcap/tidb-tools/pkg/filter"
	"github.com/pingcap/tidb-tools/sync_diff_inspector/config"
	"github.com/pingcap/tidb-tools/sync_diff_inspector/source/common"
	"github.com/pingcap/tidb-tools/sync_diff_inspector/splitter"
	"github.com/pingcap/tidb-tools/sync_diff_inspector/utils"
	"go.uber.org/zap"
)

type MySQLTableAnalyzer struct {
	sourceTableMap map[string][]*common.TableShardSource
}

func (a *MySQLTableAnalyzer) AnalyzeSplitter(ctx context.Context, progressID string, table *common.TableDiff, startRange *splitter.RangeInfo) (splitter.ChunkIterator, error) {
	matchedSources := getMatchedSourcesForTable(a.sourceTableMap, table)

	// It's useful we are not able to pick shard merge source as workSource to generate ChunksIterator.
	if len(matchedSources) > 1 {
		log.Fatal("unreachable, shard merge table cannot generate splitter for now.")
	}
	// Shallow Copy
	originTable := *table
	originTable.Schema = matchedSources[0].OriginSchema
	originTable.Table = matchedSources[0].OriginTable
	// use random splitter if we cannot use bucket splitter, then we can simply choose target table to generate chunks.
	randIter, err := splitter.NewRandomIteratorWithCheckpoint(ctx, progressID, &originTable, matchedSources[0].DBConn, startRange)
	if err != nil {
		return nil, errors.Trace(err)
	}
	return randIter, nil
}

type MySQLSources struct {
	tableDiffs []*common.TableDiff

	sourceTablesMap map[string][]*common.TableShardSource
}

func getMatchedSourcesForTable(sourceTablesMap map[string][]*common.TableShardSource, table *common.TableDiff) []*common.TableShardSource {
	if sourceTablesMap == nil {
		log.Fatal("unreachable, source tables map shouldn't be nil.")
	}
	matchSources, ok := sourceTablesMap[utils.UniqueID(table.Schema, table.Table)]
	if !ok {
		log.Fatal("unreachable, no match source tables in mysql shard source.")
	}
	return matchSources
}

func (s *MySQLSources) GetTableAnalyzer() TableAnalyzer {
	return &MySQLTableAnalyzer{
		s.sourceTablesMap,
	}
}

func (s *MySQLSources) GetRangeIterator(ctx context.Context, r *splitter.RangeInfo, analyzer TableAnalyzer) (RangeIterator, error) {
	id := 0
	if r != nil {
		id = r.ChunkRange.ID + 1
	}
	dbIter := &ChunksIterator{
		currentID:      id,
		tableAnalyzer:  analyzer,
		TableDiffs:     s.tableDiffs,
		nextTableIndex: 0,
		limit:          0,
	}
	err := dbIter.nextTable(ctx, r)
	return dbIter, err
}

func (s *MySQLSources) Close() {
	for _, t := range s.sourceTablesMap {
		for _, db := range t {
			db.DBConn.Close()
		}
	}
}

func (s *MySQLSources) GetCountAndCrc32(ctx context.Context, tableRange *splitter.RangeInfo, checksumInfoCh chan *ChecksumInfo) {
	beginTime := time.Now()
	table := s.tableDiffs[tableRange.GetTableIndex()]
	chunk := tableRange.GetChunk()

	matchSources := getMatchedSourcesForTable(s.sourceTablesMap, table)
	infoCh := make(chan *ChecksumInfo, len(s.sourceTablesMap))

	for _, ms := range matchSources {
		go func(ms *common.TableShardSource) {
			count, checksum, err := utils.GetCountAndCRC32Checksum(ctx, ms.DBConn, ms.OriginSchema, ms.OriginTable, table.Info, chunk.Where, utils.StringsToInterfaces(chunk.Args))
			infoCh <- &ChecksumInfo{
				Checksum: checksum,
				Count:    count,
				Err:      err,
			}
		}(ms)
	}
	defer close(infoCh)

	var (
		err           error
		totalCount    int64
		totalChecksum int64
	)

	for i := 0; i < len(matchSources); i++ {
		info := <-infoCh
		// catch the first error
		if err == nil && info.Err != nil {
			err = info.Err
		}
		totalCount += info.Count
		totalChecksum ^= info.Checksum
	}

	cost := time.Since(beginTime)
	checksumInfoCh <- &ChecksumInfo{
		Checksum: totalChecksum,
		Count:    totalCount,
		Err:      err,
		Cost:     cost,
	}
}

func (s *MySQLSources) GetTables() []*common.TableDiff {
	return s.tableDiffs
}

func (s *MySQLSources) GenerateFixSQL(t DMLType, upstreamData, downstreamData map[string]*dbutil.ColumnData, tableIndex int) string {
	switch t {
	case Insert:
		return utils.GenerateReplaceDML(upstreamData, s.tableDiffs[tableIndex].Info, s.tableDiffs[tableIndex].Schema)
	case Delete:
		return utils.GenerateDeleteDML(downstreamData, s.tableDiffs[tableIndex].Info, s.tableDiffs[tableIndex].Schema)
	case Replace:
		return utils.GenerateReplaceDMLWithAnnotation(upstreamData, downstreamData, s.tableDiffs[tableIndex].Info, s.tableDiffs[tableIndex].Schema)
	default:
		log.Fatal("Don't support this type", zap.Any("dml type", t))
	}
	return ""
}

func (s *MySQLSources) GetRowsIterator(ctx context.Context, tableRange *splitter.RangeInfo) (RowDataIterator, error) {
	chunk := tableRange.GetChunk()
	args := utils.StringsToInterfaces(chunk.Args)

	sourceRows := make(map[int]*sql.Rows)

	table := s.tableDiffs[tableRange.GetTableIndex()]
	matchSources := getMatchedSourcesForTable(s.sourceTablesMap, table)

	var rowsQuery string
	var orderKeyCols []*model.ColumnInfo
	for i, ms := range matchSources {
		rowsQuery, orderKeyCols = utils.GetTableRowsQueryFormat(ms.OriginSchema, ms.OriginTable, table.Info, table.Collation)
		query := fmt.Sprintf(rowsQuery, chunk.Where)
		rows, err := ms.DBConn.QueryContext(ctx, query, args...)
		if err != nil {
			return nil, errors.Trace(err)
		}
		sourceRows[i] = rows
	}

	sourceRowDatas := &common.RowDatas{
		Rows:         make([]common.RowData, 0, len(sourceRows)),
		OrderKeyCols: orderKeyCols,
	}
	heap.Init(sourceRowDatas)
	// first push one row from all the sources into heap
	for source, sourceRow := range sourceRows {
		rowData, err := getRowData(sourceRow)
		if err != nil {
			return nil, errors.Trace(err)
		}
		if rowData != nil {
			heap.Push(sourceRowDatas, common.RowData{
				Data:   rowData,
				Source: source,
			})
		} else {
			if sourceRow.Err() != nil {
				return nil, sourceRow.Err()
			}
		}
	}

	return &MultiSourceRowsIterator{
		sourceRows:     sourceRows,
		sourceRowDatas: sourceRowDatas,
	}, nil
}

func (s *MySQLSources) GetDB() *sql.DB {
	// return any of them is ok
	for _, st := range s.sourceTablesMap {
		for _, db := range st {
			return db.DBConn
		}
	}
	return nil
}

func (s *MySQLSources) GetSourceStructInfo(ctx context.Context, tableIndex int) ([]*model.TableInfo, error) {
	tableDiff := s.GetTables()[tableIndex]
	tableSources := getMatchedSourcesForTable(s.sourceTablesMap, tableDiff)
	sourceTableInfos := make([]*model.TableInfo, len(tableSources))
	for i, tableSource := range tableSources {
		sourceSchema, sourceTable := tableSource.OriginSchema, tableSource.OriginTable
		sourceTableInfo, err := dbutil.GetTableInfo(ctx, tableSource.DBConn, sourceSchema, sourceTable)
		if err != nil {
			return nil, errors.Trace(err)
		}
		sourceTableInfos[i] = sourceTableInfo
	}
	return sourceTableInfos, nil
}

type MultiSourceRowsIterator struct {
	sourceRows     map[int]*sql.Rows
	sourceRowDatas *common.RowDatas
}

func getRowData(rows *sql.Rows) (rowData map[string]*dbutil.ColumnData, err error) {
	for rows.Next() {
		rowData, err = dbutil.ScanRow(rows)
		return
	}
	return
}

func (ms *MultiSourceRowsIterator) Next() (map[string]*dbutil.ColumnData, error) {
	// Before running getSourceRow, heap save one row from all the sources,
	// otherwise this source has read to the end. Each row should be the smallest in each source.
	// Once there is one row popped, we need to immediately push one row, which is from the same source, into the heap.
	// all the sources had read to the end, no data to return
	if len(ms.sourceRowDatas.Rows) == 0 {
		return nil, nil
	}
	rowData := heap.Pop(ms.sourceRowDatas).(common.RowData)
	newRowData, err := getRowData(ms.sourceRows[rowData.Source])
	if err != nil {
		return nil, err
	}
	if newRowData != nil {
		heap.Push(ms.sourceRowDatas, common.RowData{
			Data:   newRowData,
			Source: rowData.Source,
		})
	} else {
		if ms.sourceRows[rowData.Source].Err() != nil {
			return nil, ms.sourceRows[rowData.Source].Err()
		}
	}
	return rowData.Data, nil
}

func (ms *MultiSourceRowsIterator) Close() {
	for _, s := range ms.sourceRows {
		s.Close()
	}
}

func NewMySQLSources(ctx context.Context, tableDiffs []*common.TableDiff, ds []*config.DataSource, threadCount int) (Source, error) {
	sourceTablesMap := make(map[string][]*common.TableShardSource)
	// we should get the real table name
	// and real table row query from sourceDB.
	uniqueMap := make(map[string]struct{})
	for _, tableDiff := range tableDiffs {
		uniqueMap[utils.UniqueID(tableDiff.Schema, tableDiff.Table)] = struct{}{}
	}

	for i, sourceDB := range ds {
		sourceSchemas, err := dbutil.GetSchemas(ctx, sourceDB.Conn)
		if err != nil {
			return nil, errors.Annotatef(err, "get schemas from %d source", i)
		}

		// use this map to record max Connection for this source.
		maxSourceRouteTableCount := make(map[string]int)
		for _, schema := range sourceSchemas {
			// Skip system schema.
			if filter.IsSystemSchema(schema) {
				continue
			}
			allTables, err := dbutil.GetTables(ctx, sourceDB.Conn, schema)
			if err != nil {
				return nil, errors.Annotatef(err, "get tables from %d source %s", i, schema)
			}
			for _, table := range allTables {
				targetSchema, targetTable := schema, table
				if sourceDB.Router != nil {
					targetSchema, targetTable, err = sourceDB.Router.Route(schema, table)
					if err != nil {
						return nil, errors.Errorf("get route result for %d source %s.%s failed, error %v", i, schema, table, err)
					}
				}
				uniqueId := utils.UniqueID(targetSchema, targetTable)
				maxSourceRouteTableCount[uniqueId]++
				if _, ok := uniqueMap[uniqueId]; !ok {
					sourceTablesMap[uniqueId] = make([]*common.TableShardSource, 0)
				}
				if _, ok := uniqueMap[uniqueId]; ok {
					sourceTablesMap[uniqueId] = append(sourceTablesMap[uniqueId], &common.TableShardSource{
						TableSource: common.TableSource{
							OriginSchema: schema,
							OriginTable:  table,
						},
						DBConn: sourceDB.Conn,
					})
				}
			}
		}
		maxConn := 0
		for _, c := range maxSourceRouteTableCount {
			if c > maxConn {
				maxConn = c
			}
		}
		log.Info("will increase connection configurations for DB of instance",
			zap.Int("connection limit", maxConn*threadCount+1))
		// Set this conn to max
		sourceDB.Conn.SetMaxOpenConns(maxConn*threadCount + 1)
		sourceDB.Conn.SetMaxIdleConns(maxConn*threadCount + 1)

	}

	mss := &MySQLSources{
		tableDiffs:      tableDiffs,
		sourceTablesMap: sourceTablesMap,
	}
	return mss, nil
}<|MERGE_RESOLUTION|>--- conflicted
+++ resolved
@@ -20,13 +20,6 @@
 	"fmt"
 	"time"
 
-<<<<<<< HEAD
-	"github.com/pingcap/parser/model"
-	"github.com/pingcap/tidb-tools/pkg/filter"
-	"github.com/pingcap/tidb-tools/sync_diff_inspector/config"
-
-=======
->>>>>>> 3e33f6b9
 	"github.com/pingcap/errors"
 	"github.com/pingcap/log"
 	"github.com/pingcap/parser/model"
@@ -88,7 +81,7 @@
 func (s *MySQLSources) GetRangeIterator(ctx context.Context, r *splitter.RangeInfo, analyzer TableAnalyzer) (RangeIterator, error) {
 	id := 0
 	if r != nil {
-		id = r.ChunkRange.ID + 1
+		id = r.ChunkRange.ID
 	}
 	dbIter := &ChunksIterator{
 		currentID:      id,
