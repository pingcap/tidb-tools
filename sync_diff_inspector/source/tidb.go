// Copyright 2021 PingCAP, Inc.
//
// Licensed under the Apache License, Version 2.0 (the "License");
// you may not use this file except in compliance with the License.
// You may obtain a copy of the License at
//
//     http://www.apache.org/licenses/LICENSE-2.0
//
// Unless required by applicable law or agreed to in writing, software
// distributed under the License is distributed on an "AS IS" BASIS,
// See the License for the specific language governing permissions and
// limitations under the License.

package source

import (
	"context"
	"database/sql"
	"fmt"
	tableFilter "github.com/pingcap/tidb-tools/pkg/table-filter"
	"time"

	"github.com/pingcap/errors"
	"github.com/pingcap/log"
	"github.com/pingcap/tidb-tools/pkg/dbutil"
	"github.com/pingcap/tidb-tools/pkg/filter"
	"github.com/pingcap/tidb-tools/sync_diff_inspector/config"
	"github.com/pingcap/tidb-tools/sync_diff_inspector/source/common"
	"github.com/pingcap/tidb-tools/sync_diff_inspector/splitter"
	"github.com/pingcap/tidb-tools/sync_diff_inspector/utils"
	"go.uber.org/zap"
)

type TiDBTableAnalyzer struct {
	dbConn           *sql.DB
	checkThreadCount int
	sourceTableMap   map[string]*common.TableSource
}

func (a *TiDBTableAnalyzer) AnalyzeSplitter(ctx context.Context, table *common.TableDiff, startRange *splitter.RangeInfo) (splitter.ChunkIterator, error) {
	matchedSource := getMatchSource(a.sourceTableMap, table)
	// Shallow Copy
	originTable := *table
	originTable.Schema = matchedSource.OriginSchema
	originTable.Table = matchedSource.OriginTable
	progressID := dbutil.TableName(table.Schema, table.Table)
	// if we decide to use bucket to split chunks
	// we always use bucksIter even we load from checkpoint is not bucketNode
	// TODO check whether we can use bucket for this table to split chunks.
	// NOTICE: If checkpoint use random splitter, it will also fail the next time build bucket splitter.
	bucketIter, err := splitter.NewBucketIteratorWithCheckpoint(ctx, progressID, &originTable, a.dbConn, startRange, a.checkThreadCount)
	if err == nil {
		return bucketIter, nil
	}
	log.Info("failed to build bucket iterator, fall back to use random iterator", zap.Error(err))
	// fall back to random splitter

	// use random splitter if we cannot use bucket splitter, then we can simply choose target table to generate chunks.
	randIter, err := splitter.NewRandomIteratorWithCheckpoint(ctx, progressID, &originTable, a.dbConn, startRange)
	if err != nil {
		return nil, errors.Trace(err)
	}
	return randIter, nil

}

type TiDBRowsIterator struct {
	rows *sql.Rows
}

func (s *TiDBRowsIterator) Close() {
	s.rows.Close()
}

func (s *TiDBRowsIterator) Next() (map[string]*dbutil.ColumnData, error) {
	if s.rows.Next() {
		return dbutil.ScanRow(s.rows)
	}
	return nil, nil
}

type TiDBSource struct {
	tableDiffs     []*common.TableDiff
	sourceTableMap map[string]*common.TableSource
	snapshot       string
	// checkThreadCount is the pool size of produce chunks
	checkThreadCount int
	dbConn           *sql.DB
}

func (s *TiDBSource) GetTableAnalyzer() TableAnalyzer {
	return &TiDBTableAnalyzer{
		s.dbConn,
		s.checkThreadCount,
		s.sourceTableMap,
	}
}

func getMatchSource(sourceTableMap map[string]*common.TableSource, table *common.TableDiff) *common.TableSource {
	if len(sourceTableMap) == 0 {
		// no sourceTableMap, return the origin table name
		return &common.TableSource{
			OriginSchema: table.Schema,
			OriginTable:  table.Table,
		}
	}
	uniqueID := utils.UniqueID(table.Schema, table.Table)
	return sourceTableMap[uniqueID]
}

func (s *TiDBSource) GetRangeIterator(ctx context.Context, r *splitter.RangeInfo, analyzer TableAnalyzer) (RangeIterator, error) {
	return NewChunksIterator(ctx, analyzer, s.tableDiffs, r)
}

func (s *TiDBSource) Close() {
	s.dbConn.Close()
}
func (s *TiDBSource) GetCountAndCrc32(ctx context.Context, tableRange *splitter.RangeInfo) *ChecksumInfo {
	beginTime := time.Now()
	table := s.tableDiffs[tableRange.GetTableIndex()]
	chunk := tableRange.GetChunk()

	matchSource := getMatchSource(s.sourceTableMap, table)
	count, checksum, err := utils.GetCountAndCRC32Checksum(ctx, s.dbConn, matchSource.OriginSchema, matchSource.OriginTable, table.Info, chunk.Where, chunk.Args)

	cost := time.Since(beginTime)
	return &ChecksumInfo{
		Checksum: checksum,
		Count:    count,
		Err:      err,
		Cost:     cost,
	}
}

func (s *TiDBSource) GetTables() []*common.TableDiff {
	return s.tableDiffs
}

func (s *TiDBSource) GetSourceStructInfo(ctx context.Context, tableIndex int) ([]*utils.TableInfoWithHost, error) {
	tableDiff := s.GetTables()[tableIndex]
	source := getMatchSource(s.sourceTableMap, tableDiff)
	tableInfo, err := dbutil.GetTableInfo(ctx, s.GetDB(), source.OriginSchema, source.OriginTable)
	if err != nil {
		return nil, errors.Annotatef(err, "host: %s", source.Host)
	}
	tableInfo, _ = utils.ResetColumns(tableInfo, tableDiff.IgnoreColumns)
	return []*utils.TableInfoWithHost{{Info: tableInfo, Host: source.Host}}, nil
}

func (s *TiDBSource) GenerateFixSQL(t DMLType, upstreamData, downstreamData map[string]*dbutil.ColumnData, tableIndex int) string {
	if t == Insert {
		return utils.GenerateReplaceDML(upstreamData, s.tableDiffs[tableIndex].Info, s.tableDiffs[tableIndex].Schema)
	}
	if t == Delete {
		return utils.GenerateDeleteDML(downstreamData, s.tableDiffs[tableIndex].Info, s.tableDiffs[tableIndex].Schema)
	}
	if t == Replace {
		return utils.GenerateReplaceDMLWithAnnotation(upstreamData, downstreamData, s.tableDiffs[tableIndex].Info, s.tableDiffs[tableIndex].Schema)
	}
	log.Fatal("Don't support this type", zap.Any("dml type", t))
	return ""
}

func (s *TiDBSource) GetRowsIterator(ctx context.Context, tableRange *splitter.RangeInfo) (RowDataIterator, error) {
	chunk := tableRange.GetChunk()

	table := s.tableDiffs[tableRange.GetTableIndex()]
	matchedSource := getMatchSource(s.sourceTableMap, table)
	rowsQuery, _ := utils.GetTableRowsQueryFormat(matchedSource.OriginSchema, matchedSource.OriginTable, table.Info, table.Collation)
	query := fmt.Sprintf(rowsQuery, chunk.Where)

	log.Debug("select data", zap.String("sql", query), zap.Reflect("args", chunk.Args))
	rows, err := s.dbConn.QueryContext(ctx, query, chunk.Args...)
	if err != nil {
		return nil, errors.Trace(err)
	}
	return &TiDBRowsIterator{
		rows,
	}, nil
}

func (s *TiDBSource) GetDB() *sql.DB {
	return s.dbConn
}

func (s *TiDBSource) GetSnapshot() string {
	return s.snapshot
}

<<<<<<< HEAD
func getSourceTableMap(ctx context.Context, tableDiffs []*common.TableDiff, ds *config.DataSource) (map[string]*common.TableSource, error) {
	host := fmt.Sprintf("%s@%s:%d", ds.User, ds.Host, ds.Port)
=======
func getSourceTableMap(ctx context.Context, tableDiffs []*common.TableDiff, ds *config.DataSource, f tableFilter.Filter) (map[string]*common.TableSource, error) {
>>>>>>> d9fdfa2f
	sourceTableMap := make(map[string]*common.TableSource)
	log.Info("find router for tidb source")
	// we should get the real table name
	// and real table row query from source.
	targetUniqueTableMap := make(map[string]struct{})
	for _, tableDiff := range tableDiffs {
		targetUniqueTableMap[utils.UniqueID(tableDiff.Schema, tableDiff.Table)] = struct{}{}
	}
	sourceTablesAfterRoute := make(map[string]struct{})

<<<<<<< HEAD
		// instance -> db -> table
		allTablesMap := make(map[string]map[string]interface{})
		sourceSchemas, err := dbutil.GetSchemas(ctx, ds.Conn)
		if err != nil {
			return nil, errors.Annotatef(err, "[Host = %s] fail to get schemas from database", host)
		}

		for _, schema := range sourceSchemas {
			if filter.IsSystemSchema(schema) {
				// ignore system schema
				continue
			}
			allTables, err := dbutil.GetTables(ctx, ds.Conn, schema)
			if err != nil {
				return nil, errors.Annotatef(err, "[Host = %s] fail to get tables from %s", host, schema)
			}
			allTablesMap[schema] = utils.SliceToMap(allTables)
=======
	// instance -> db -> table
	allTablesMap := make(map[string]map[string]interface{})
	sourceSchemas, err := dbutil.GetSchemas(ctx, ds.Conn)

	if err != nil {
		return nil, errors.Annotatef(err, "get schemas from database")
	}

	for _, schema := range sourceSchemas {
		if filter.IsSystemSchema(schema) {
			// ignore system schema
			continue
>>>>>>> d9fdfa2f
		}
		allTables, err := dbutil.GetTables(ctx, ds.Conn, schema)
		if err != nil {
			return nil, errors.Annotatef(err, "get tables from %s", schema)
		}
		allTablesMap[schema] = utils.SliceToMap(allTables)
	}

	for schema, allTables := range allTablesMap {
		for table := range allTables {
			targetSchema, targetTable := schema, table
			if ds.Router != nil {
				targetSchema, targetTable, err = ds.Router.Route(schema, table)
				if err != nil {
					return nil, errors.Errorf("[Host = %s] fail to get route result for %s.%s failed, error %v", host, schema, table, err)
				}
<<<<<<< HEAD
				uniqueId := utils.UniqueID(targetSchema, targetTable)
				if _, ok := uniqueMap[uniqueId]; ok {
					if _, ok := sourceTableMap[uniqueId]; ok {
						log.Fatal("TiDB source don't merge multiple tables into one table", zap.String("host", host))
					}
					sourceTableMap[uniqueId] = &common.TableSource{
						OriginSchema: schema,
						OriginTable:  table,
						Host:         host,
					}
				}
=======
>>>>>>> d9fdfa2f
			}

<<<<<<< HEAD
		// check tablesMap
		for _, tableDiff := range tableDiffs {
			if _, ok := sourceTableMap[utils.UniqueID(tableDiff.Schema, tableDiff.Table)]; !ok {
				return nil, errors.Errorf("[Host = %s] the source has no table to be compared. target-table is `%s`.`%s`", host, tableDiff.Schema, tableDiff.Table)
=======
			uniqueId := utils.UniqueID(targetSchema, targetTable)
			if f.MatchTable(targetSchema, targetTable) {
				// if match the filter, we should respect it and check target has this table later.
				sourceTablesAfterRoute[uniqueId] = struct{}{}
			}
			if _, ok := targetUniqueTableMap[uniqueId]; ok {
				if _, ok := sourceTableMap[uniqueId]; ok {
					log.Fatal("TiDB source don't merge multiple tables into one table")
				}
				sourceTableMap[uniqueId] = &common.TableSource{
					OriginSchema: schema,
					OriginTable:  table,
				}
>>>>>>> d9fdfa2f
			}
		}
	}

	if err = checkTableMatched(targetUniqueTableMap, sourceTablesAfterRoute); err != nil {
		return nil, errors.Annotatef(err, "please make sure the filter is correct.")
	}
	return sourceTableMap, nil
}

func NewTiDBSource(ctx context.Context, tableDiffs []*common.TableDiff, ds *config.DataSource, checkThreadCount int, f tableFilter.Filter) (Source, error) {
	sourceTableMap, err := getSourceTableMap(ctx, tableDiffs, ds, f)
	if err != nil {
		return nil, errors.Trace(err)
	}
	ts := &TiDBSource{
		tableDiffs:       tableDiffs,
		sourceTableMap:   sourceTableMap,
		snapshot:         ds.Snapshot,
		dbConn:           ds.Conn,
		checkThreadCount: checkThreadCount,
	}
	return ts, nil
}<|MERGE_RESOLUTION|>--- conflicted
+++ resolved
@@ -187,12 +187,8 @@
 	return s.snapshot
 }
 
-<<<<<<< HEAD
-func getSourceTableMap(ctx context.Context, tableDiffs []*common.TableDiff, ds *config.DataSource) (map[string]*common.TableSource, error) {
+func getSourceTableMap(ctx context.Context, tableDiffs []*common.TableDiff, ds *config.DataSource, f tableFilter.Filter) (map[string]*common.TableSource, error) {
 	host := fmt.Sprintf("%s@%s:%d", ds.User, ds.Host, ds.Port)
-=======
-func getSourceTableMap(ctx context.Context, tableDiffs []*common.TableDiff, ds *config.DataSource, f tableFilter.Filter) (map[string]*common.TableSource, error) {
->>>>>>> d9fdfa2f
 	sourceTableMap := make(map[string]*common.TableSource)
 	log.Info("find router for tidb source")
 	// we should get the real table name
@@ -203,42 +199,22 @@
 	}
 	sourceTablesAfterRoute := make(map[string]struct{})
 
-<<<<<<< HEAD
-		// instance -> db -> table
-		allTablesMap := make(map[string]map[string]interface{})
-		sourceSchemas, err := dbutil.GetSchemas(ctx, ds.Conn)
-		if err != nil {
-			return nil, errors.Annotatef(err, "[Host = %s] fail to get schemas from database", host)
-		}
-
-		for _, schema := range sourceSchemas {
-			if filter.IsSystemSchema(schema) {
-				// ignore system schema
-				continue
-			}
-			allTables, err := dbutil.GetTables(ctx, ds.Conn, schema)
-			if err != nil {
-				return nil, errors.Annotatef(err, "[Host = %s] fail to get tables from %s", host, schema)
-			}
-			allTablesMap[schema] = utils.SliceToMap(allTables)
-=======
 	// instance -> db -> table
 	allTablesMap := make(map[string]map[string]interface{})
 	sourceSchemas, err := dbutil.GetSchemas(ctx, ds.Conn)
 
 	if err != nil {
-		return nil, errors.Annotatef(err, "get schemas from database")
+		return nil, errors.Annotatef(err, "[Host = %s] fail to get schemas from database", host)
 	}
 
 	for _, schema := range sourceSchemas {
 		if filter.IsSystemSchema(schema) {
 			// ignore system schema
 			continue
->>>>>>> d9fdfa2f
 		}
 		allTables, err := dbutil.GetTables(ctx, ds.Conn, schema)
 		if err != nil {
-			return nil, errors.Annotatef(err, "get tables from %s", schema)
+			return nil, errors.Annotatef(err, "[Host = %s] fail to get tables from %s", host, schema)
 		}
 		allTablesMap[schema] = utils.SliceToMap(allTables)
 	}
@@ -251,28 +227,8 @@
 				if err != nil {
 					return nil, errors.Errorf("[Host = %s] fail to get route result for %s.%s failed, error %v", host, schema, table, err)
 				}
-<<<<<<< HEAD
-				uniqueId := utils.UniqueID(targetSchema, targetTable)
-				if _, ok := uniqueMap[uniqueId]; ok {
-					if _, ok := sourceTableMap[uniqueId]; ok {
-						log.Fatal("TiDB source don't merge multiple tables into one table", zap.String("host", host))
-					}
-					sourceTableMap[uniqueId] = &common.TableSource{
-						OriginSchema: schema,
-						OriginTable:  table,
-						Host:         host,
-					}
-				}
-=======
->>>>>>> d9fdfa2f
 			}
 
-<<<<<<< HEAD
-		// check tablesMap
-		for _, tableDiff := range tableDiffs {
-			if _, ok := sourceTableMap[utils.UniqueID(tableDiff.Schema, tableDiff.Table)]; !ok {
-				return nil, errors.Errorf("[Host = %s] the source has no table to be compared. target-table is `%s`.`%s`", host, tableDiff.Schema, tableDiff.Table)
-=======
 			uniqueId := utils.UniqueID(targetSchema, targetTable)
 			if f.MatchTable(targetSchema, targetTable) {
 				// if match the filter, we should respect it and check target has this table later.
@@ -280,13 +236,13 @@
 			}
 			if _, ok := targetUniqueTableMap[uniqueId]; ok {
 				if _, ok := sourceTableMap[uniqueId]; ok {
-					log.Fatal("TiDB source don't merge multiple tables into one table")
+					log.Fatal("TiDB source don't merge multiple tables into one table", zap.String("host", host))
 				}
 				sourceTableMap[uniqueId] = &common.TableSource{
 					OriginSchema: schema,
 					OriginTable:  table,
+          Host:         host,
 				}
->>>>>>> d9fdfa2f
 			}
 		}
 	}
