// Copyright 2021 PingCAP, Inc.
//
// Licensed under the Apache License, Version 2.0 (the "License");
// you may not use this file except in compliance with the License.
// You may obtain a copy of the License at
//
//     http://www.apache.org/licenses/LICENSE-2.0
//
// Unless required by applicable law or agreed to in writing, software
// distributed under the License is distributed on an "AS IS" BASIS,
// See the License for the specific language governing permissions and
// limitations under the License.

package source

import (
	"context"
	"database/sql"
	"github.com/pingcap/tidb-tools/pkg/dbutil"

	"github.com/pingcap/errors"
	"github.com/pingcap/log"
	"github.com/pingcap/tidb-tools/sync_diff_inspector/source/common"
	"github.com/pingcap/tidb-tools/sync_diff_inspector/splitter"
	"github.com/pingcap/tidb-tools/sync_diff_inspector/utils"
	"go.uber.org/zap"
)

type TiDBSource struct {
	BasicSource
}

func (s *TiDBSource) GetTableAnalyzer() TableAnalyzer {
	return &TiDBTableAnalyzer{s.dbConn}
}

type TiDBTableAnalyzer struct {
	dbConn *sql.DB
}

func (a *TiDBTableAnalyzer) AnalyzeSplitter(table *common.TableDiff, startRange *splitter.RangeInfo) (splitter.ChunkIterator, error) {
	chunkSize := 1000
	// if we decide to use bucket to split chunks
	// we always use bucksIter even we load from checkpoint is not bucketNode
	// TODO check whether we can use bucket for this table to split chunks.
	if true {
		bucketIter, err := splitter.NewBucketIteratorWithCheckpoint(table, a.dbConn, chunkSize, startRange)
		if err == nil {
			return bucketIter, nil
		}
		log.Warn("build bucketIter failed", zap.Error(err))
		// fall back to random splitter
	}

	// use random splitter if we cannot use bucket splitter, then we can simply choose target table to generate chunks.
	randIter, err := splitter.NewRandomIteratorWithCheckpoint(table, a.dbConn, chunkSize, startRange)
	if err != nil {
		return nil, errors.Trace(err)
	}
	return randIter, nil
}

func (a *TiDBTableAnalyzer) AnalyzeChunkSize(table *common.TableDiff) (int64, error) {
	// TODO analyze chunk size with table
	return dbutil.GetRowCount(context.Background(), a.dbConn, table.Schema, table.Table, table.Range, nil)
}

func NewTiDBSource(ctx context.Context, tableDiffs []*common.TableDiff, dbConn *sql.DB) (Source, error) {
	ts := &TiDBSource{
		BasicSource{
			tableDiffs: tableDiffs,
			tableRows:  make([]*TableRows, 0, len(tableDiffs)),
			dbConn:     dbConn,
		},
	}
	for _, table := range tableDiffs {
		tableRowsQuery, tableOrderKeyCols := utils.GetTableRowsQueryFormat(table.Schema, table.Table, table.Info, table.Collation)
		ts.tableRows = append(ts.tableRows, &TableRows{
			tableRowsQuery,
			tableOrderKeyCols,
		})

	}
	return ts, nil
<<<<<<< HEAD
}

func (s *TiDBSource) Close() {
	s.dbConn.Close()
}

func (s *TiDBSource) GetDB() *sql.DB {
	return s.dbConn
}

func (s *TiDBSource) GetTable(i int) *common.TableDiff {
	return s.tableDiffs[i]
}

func (s *TiDBSource) GenerateChunksIterator(r *splitter.RangeInfo) (DBIterator, error) {
	// TODO build Iterator with config.
	dbIter := &TiDBChunksIterator{
		TableDiffs:     s.tableDiffs,
		nextTableIndex: 0,
		limit:          0,
		dbConn:         s.dbConn,
	}
	err := dbIter.nextTable(r)
	return dbIter, err
}

func (s *TiDBSource) GetCountAndCrc32(ctx context.Context, tableRange *splitter.RangeInfo, countCh chan int64, checksumInfoCh chan *ChecksumInfo) {
	beginTime := time.Now()
	table := s.tableDiffs[tableRange.GetTableIndex()]
	chunk := tableRange.GetChunk()
	count, checksum, err := dbutil.GetCountAndCRC32Checksum(ctx, s.dbConn, table.Schema, table.Table, table.Info, chunk.Where, utils.StringsToInterfaces(chunk.Args))
	cost := time.Since(beginTime)
	countCh <- count
	checksumInfoCh <- &ChecksumInfo{
		Checksum: checksum,
		Err:      err,
		Cost:     cost,
	}
}

func (s *TiDBSource) GetCrc32(ctx context.Context, tableRange *splitter.RangeInfo, checksumInfoCh chan *ChecksumInfo) {
	beginTime := time.Now()
	table := s.tableDiffs[tableRange.GetTableIndex()]
	chunk := tableRange.GetChunk()
	checksum, err := dbutil.GetCRC32Checksum(ctx, s.dbConn, table.Schema, table.Table, table.Info, chunk.Where, utils.StringsToInterfaces(chunk.Args))
	cost := time.Since(beginTime)

	checksumInfoCh <- &ChecksumInfo{
		Checksum: checksum,
		Err:      err,
		Cost:     cost,
	}
}

func (s *TiDBSource) GetOrderKeyCols(tableIndex int) []*model.ColumnInfo {
	return s.tableRows[tableIndex].tableOrderKeyCols
}

func (s *TiDBSource) GenerateReplaceDML(data map[string]*dbutil.ColumnData, tableIndex int) string {
	return utils.GenerateReplaceDML(data, s.tableDiffs[tableIndex].Info, s.tableDiffs[tableIndex].Schema)
}

func (s *TiDBSource) GenerateDeleteDML(data map[string]*dbutil.ColumnData, tableIndex int) string {
	return utils.GenerateDeleteDML(data, s.tableDiffs[tableIndex].Info, s.tableDiffs[tableIndex].Schema)
}

type TiDBRowsIterator struct {
	rows *sql.Rows
}

func (s *TiDBSource) GetRowsIterator(ctx context.Context, tableRange *splitter.RangeInfo) (RowDataIterator, error) {
	chunk := tableRange.GetChunk()
	args := utils.StringsToInterfaces(chunk.Args)

	query := fmt.Sprintf(s.tableRows[tableRange.GetTableIndex()].tableRowsQuery, chunk.Where)

	log.Debug("select data", zap.String("sql", query), zap.Reflect("args", args))
	rows, err := s.dbConn.QueryContext(ctx, query, args...)
	if err != nil {
		return nil, errors.Trace(err)
	}
	return &TiDBRowsIterator{
		rows,
	}, nil
}

func (s *TiDBRowsIterator) Close() {
	s.rows.Close()
}

func (s *TiDBRowsIterator) Next() (map[string]*dbutil.ColumnData, error) {
	if s.rows.Next() {
		return dbutil.ScanRow(s.rows)
	}
	return nil, nil
}

func (s *TiDBRowsIterator) GenerateFixSQL(t DMLType) (string, error) {
	return "", nil
=======
>>>>>>> 25b73edd
}<|MERGE_RESOLUTION|>--- conflicted
+++ resolved
@@ -82,106 +82,4 @@
 
 	}
 	return ts, nil
-<<<<<<< HEAD
-}
-
-func (s *TiDBSource) Close() {
-	s.dbConn.Close()
-}
-
-func (s *TiDBSource) GetDB() *sql.DB {
-	return s.dbConn
-}
-
-func (s *TiDBSource) GetTable(i int) *common.TableDiff {
-	return s.tableDiffs[i]
-}
-
-func (s *TiDBSource) GenerateChunksIterator(r *splitter.RangeInfo) (DBIterator, error) {
-	// TODO build Iterator with config.
-	dbIter := &TiDBChunksIterator{
-		TableDiffs:     s.tableDiffs,
-		nextTableIndex: 0,
-		limit:          0,
-		dbConn:         s.dbConn,
-	}
-	err := dbIter.nextTable(r)
-	return dbIter, err
-}
-
-func (s *TiDBSource) GetCountAndCrc32(ctx context.Context, tableRange *splitter.RangeInfo, countCh chan int64, checksumInfoCh chan *ChecksumInfo) {
-	beginTime := time.Now()
-	table := s.tableDiffs[tableRange.GetTableIndex()]
-	chunk := tableRange.GetChunk()
-	count, checksum, err := dbutil.GetCountAndCRC32Checksum(ctx, s.dbConn, table.Schema, table.Table, table.Info, chunk.Where, utils.StringsToInterfaces(chunk.Args))
-	cost := time.Since(beginTime)
-	countCh <- count
-	checksumInfoCh <- &ChecksumInfo{
-		Checksum: checksum,
-		Err:      err,
-		Cost:     cost,
-	}
-}
-
-func (s *TiDBSource) GetCrc32(ctx context.Context, tableRange *splitter.RangeInfo, checksumInfoCh chan *ChecksumInfo) {
-	beginTime := time.Now()
-	table := s.tableDiffs[tableRange.GetTableIndex()]
-	chunk := tableRange.GetChunk()
-	checksum, err := dbutil.GetCRC32Checksum(ctx, s.dbConn, table.Schema, table.Table, table.Info, chunk.Where, utils.StringsToInterfaces(chunk.Args))
-	cost := time.Since(beginTime)
-
-	checksumInfoCh <- &ChecksumInfo{
-		Checksum: checksum,
-		Err:      err,
-		Cost:     cost,
-	}
-}
-
-func (s *TiDBSource) GetOrderKeyCols(tableIndex int) []*model.ColumnInfo {
-	return s.tableRows[tableIndex].tableOrderKeyCols
-}
-
-func (s *TiDBSource) GenerateReplaceDML(data map[string]*dbutil.ColumnData, tableIndex int) string {
-	return utils.GenerateReplaceDML(data, s.tableDiffs[tableIndex].Info, s.tableDiffs[tableIndex].Schema)
-}
-
-func (s *TiDBSource) GenerateDeleteDML(data map[string]*dbutil.ColumnData, tableIndex int) string {
-	return utils.GenerateDeleteDML(data, s.tableDiffs[tableIndex].Info, s.tableDiffs[tableIndex].Schema)
-}
-
-type TiDBRowsIterator struct {
-	rows *sql.Rows
-}
-
-func (s *TiDBSource) GetRowsIterator(ctx context.Context, tableRange *splitter.RangeInfo) (RowDataIterator, error) {
-	chunk := tableRange.GetChunk()
-	args := utils.StringsToInterfaces(chunk.Args)
-
-	query := fmt.Sprintf(s.tableRows[tableRange.GetTableIndex()].tableRowsQuery, chunk.Where)
-
-	log.Debug("select data", zap.String("sql", query), zap.Reflect("args", args))
-	rows, err := s.dbConn.QueryContext(ctx, query, args...)
-	if err != nil {
-		return nil, errors.Trace(err)
-	}
-	return &TiDBRowsIterator{
-		rows,
-	}, nil
-}
-
-func (s *TiDBRowsIterator) Close() {
-	s.rows.Close()
-}
-
-func (s *TiDBRowsIterator) Next() (map[string]*dbutil.ColumnData, error) {
-	if s.rows.Next() {
-		return dbutil.ScanRow(s.rows)
-	}
-	return nil, nil
-}
-
-func (s *TiDBRowsIterator) GenerateFixSQL(t DMLType) (string, error) {
-	return "", nil
-=======
->>>>>>> 25b73edd
 }