--- conflicted
+++ resolved
@@ -21,14 +21,9 @@
 
 	"github.com/pingcap/errors"
 	"github.com/pingcap/log"
-<<<<<<< HEAD
-	"github.com/pingcap/tidb-tools/sync_diff_inspector/checkpoints"
-	"github.com/pingcap/tidb-tools/sync_diff_inspector/chunk"
-=======
 	"github.com/pingcap/parser/model"
 	"github.com/pingcap/tidb-tools/pkg/dbutil"
 	"github.com/pingcap/tidb-tools/sync_diff_inspector/checkpoints"
->>>>>>> 2dca78eb
 	"github.com/pingcap/tidb-tools/sync_diff_inspector/config"
 	"github.com/pingcap/tidb-tools/sync_diff_inspector/source/common"
 	"github.com/pingcap/tidb-tools/sync_diff_inspector/splitter"
@@ -132,11 +127,8 @@
 func (s *TiDBChunksIterator) splitChunksForTable(tableDiff *common.TableDiff) (splitter.Iterator, error) {
 	// 1_000, 2_000, 4_000, 8_000, 16_000, 32_000, 64_000
 	chunkSize := 1000
-<<<<<<< HEAD
-=======
 	// TODO if useCheckpoint, need analyzeChunkSize?
 	cnt, _ := s.analyzeChunkSize(tableDiff)
->>>>>>> 2dca78eb
 	bucket := false
 	var node checkpoints.Node
 	if tableDiff.UseCheckpoint {
@@ -158,11 +150,7 @@
 	}
 	// TODO merge bucket function into useBucket()
 	if (!tableDiff.UseCheckpoint && s.useBucket(tableDiff)) || bucket {
-<<<<<<< HEAD
-		bucketIter, err := splitter.NewBucketIterator(tableDiff, s.dbConn, chunkSize)
-=======
 		bucketIter, err := splitter.NewBucketIteratorWithCheckpoint(tableDiff, s.dbConn, chunkSize, node.(*checkpoints.BucketNode))
->>>>>>> 2dca78eb
 		if err != nil {
 			return nil, errors.Trace(err)
 		}
@@ -173,15 +161,8 @@
 		// TODO fall back to random splitter
 	}
 	// use random splitter if we cannot use bucket splitter, then we can simply choose target table to generate chunks.
-<<<<<<< HEAD
-	randIter, err := splitter.NewRandomIterator(tableDiff, s.dbConn, s.chunkSize, tableDiff.Range, tableDiff.Collation)
-	if tableDiff.UseCheckpoint {
-		randIter.Seek(node.(*checkpoints.RandomNode).RandomValue)
-	}
-=======
 	randIter, err := splitter.NewRandomIteratorWithCheckpoint(tableDiff, s.dbConn, cnt, s.chunkSize, tableDiff.Range, tableDiff.Collation, node.(*checkpoints.RandomNode))
 
->>>>>>> 2dca78eb
 	if err != nil {
 		return nil, errors.Trace(err)
 	}
