// Copyright 2021 PingCAP, Inc.
//
// Licensed under the Apache License, Version 2.0 (the "License");
// you may not use this file except in compliance with the License.
// You may obtain a copy of the License at
//
//     http://www.apache.org/licenses/LICENSE-2.0
//
// Unless required by applicable law or agreed to in writing, software
// distributed under the License is distributed on an "AS IS" BASIS,
// See the License for the specific language governing permissions and
// limitations under the License.

package source

import (
	"context"
	"database/sql"
	"database/sql/driver"
	"fmt"
	"os"
	"strconv"
	"testing"
	"time"

	"github.com/pingcap/parser"
	"github.com/pingcap/tidb-tools/pkg/dbutil"
	filter "github.com/pingcap/tidb-tools/pkg/table-filter"
	router "github.com/pingcap/tidb-tools/pkg/table-router"
	"github.com/pingcap/tidb-tools/sync_diff_inspector/config"

	"github.com/DATA-DOG/go-sqlmock"
	. "github.com/pingcap/check"
	"github.com/pingcap/tidb-tools/sync_diff_inspector/chunk"
	"github.com/pingcap/tidb-tools/sync_diff_inspector/source/common"
	"github.com/pingcap/tidb-tools/sync_diff_inspector/splitter"

	_ "github.com/go-sql-driver/mysql"
)

func TestClient(t *testing.T) {
	TestingT(t)
}

var _ = Suite(&testSourceSuite{})

type testSourceSuite struct{}

type tableCaseType struct {
	schema         string
	table          string
	createTableSQL string
	rangeColumns   []string
	rangeLeft      []string
	rangeRight     []string
	rangeInfo      *splitter.RangeInfo
	rowQuery       string
	rowColumns     []string
	rows           [][]driver.Value
}

type MockChunkIterator struct {
	ctx       context.Context
	tableDiff *common.TableDiff
	rangeInfo *splitter.RangeInfo
	index     *chunk.ChunkID
}

const CHUNKS = 5
const BUCKETS = 1

func equal(a, b *chunk.ChunkID) bool {
<<<<<<< HEAD
	return a.TableIndex == b.TableIndex && a.BucketIndex == b.BucketIndex && a.ChunkIndex == b.ChunkIndex
=======
	return a.TableIndex == b.TableIndex && a.BucketIndexLeft == b.BucketIndexLeft && a.ChunkIndex == b.ChunkIndex
>>>>>>> 8773525a
}

func next(a *chunk.ChunkID) {
	if a.ChunkIndex == a.ChunkCnt-1 {
		a.TableIndex++
		a.ChunkIndex = 0
	} else {
		a.ChunkIndex = a.ChunkIndex + 1
	}
}

func newIndex() *chunk.ChunkID {
	return &chunk.ChunkID{
<<<<<<< HEAD
		TableIndex:  0,
		BucketIndex: 0,
		ChunkIndex:  0,
		ChunkCnt:    CHUNKS,
=======
		TableIndex:       0,
		BucketIndexLeft:  0,
		BucketIndexRight: 0,
		ChunkIndex:       0,
		ChunkCnt:         CHUNKS,
>>>>>>> 8773525a
	}
}

func (m *MockChunkIterator) Next() (*chunk.Range, error) {
	if m.index.ChunkIndex == m.index.ChunkCnt-1 {
		return nil, nil
	}
	m.index.ChunkIndex = m.index.ChunkIndex + 1
	return &chunk.Range{
		Index: m.index,
	}, nil
}

func (m *MockChunkIterator) Close() {

}

type MockAnalyzer struct {
}

func (m *MockAnalyzer) AnalyzeSplitter(ctx context.Context, progressID string, tableDiff *common.TableDiff, rangeInfo *splitter.RangeInfo) (splitter.ChunkIterator, error) {
	i := &chunk.ChunkID{
<<<<<<< HEAD
		TableIndex:  0,
		BucketIndex: 0,
		ChunkIndex:  -1,
		ChunkCnt:    CHUNKS,
=======
		TableIndex:       0,
		BucketIndexLeft:  0,
		BucketIndexRight: 0,
		ChunkIndex:       -1,
		ChunkCnt:         CHUNKS,
>>>>>>> 8773525a
	}
	return &MockChunkIterator{
		ctx,
		tableDiff,
		rangeInfo,
		i,
	}, nil
}

func (s *testSourceSuite) TestTiDBSource(c *C) {
	ctx, cancel := context.WithTimeout(context.Background(), 10*time.Second)
	defer cancel()

	conn, mock, err := sqlmock.New()
	c.Assert(err, IsNil)
	defer conn.Close()

	tableCases := []*tableCaseType{
		{
			schema:         "source_test",
			table:          "test1",
			createTableSQL: "CREATE TABLE `source_test`.`test1` (`a` int, `b` varchar(24), `c` float, primary key(`a`, `b`))",
			rangeColumns:   []string{"a", "b"},
			rangeLeft:      []string{"3", "b"},
			rangeRight:     []string{"5", "f"},
			rowQuery:       "SELECT",
			rowColumns:     []string{"a", "b", "c"},
			rows: [][]driver.Value{
				{"1", "a", "1.2"},
				{"2", "b", "3.4"},
				{"3", "c", "5.6"},
				{"4", "d", "6.7"},
			},
		},
		{
			schema:         "source_test",
			table:          "test2",
			createTableSQL: "CREATE TABLE `source_test`.`test2` (`a` int, `b` varchar(24), `c` float, `d` datetime, primary key(`a`, `b`))",
			rangeColumns:   []string{"a", "b"},
			rangeLeft:      []string{"3", "b"},
			rangeRight:     []string{"5", "f"},
		},
	}

	tableDiffs := prepareTiDBTables(c, tableCases)

	tidb, err := NewTiDBSource(ctx, tableDiffs, &config.DataSource{Conn: conn}, 1)
	c.Assert(err, IsNil)

	for n, tableCase := range tableCases {
		c.Assert(n, Equals, tableCase.rangeInfo.GetTableIndex())
		countRows := sqlmock.NewRows([]string{"CNT", "CHECKSUM"}).AddRow(123, 456)
		mock.ExpectQuery("SELECT COUNT.*").WillReturnRows(countRows)
		checksum := tidb.GetCountAndCrc32(ctx, tableCase.rangeInfo)
		c.Assert(checksum.Err, IsNil)
		c.Assert(checksum.Count, Equals, int64(123))
		c.Assert(checksum.Checksum, Equals, int64(456))
		//c.Assert(checksum, Equals, tableCase.checksum)
	}

	// Test ChunkIterator
	iter, err := tidb.GetRangeIterator(ctx, tableCases[0].rangeInfo, &MockAnalyzer{})
	c.Assert(err, IsNil)
	i := newIndex()
	for {
		ch, err := iter.Next(ctx)
		c.Assert(err, IsNil)
		if ch == nil {
<<<<<<< HEAD
			c.Assert(equal(i, &chunk.ChunkID{TableIndex: len(tableCases), BucketIndex: 0, ChunkIndex: 0, ChunkCnt: CHUNKS}), IsTrue)
=======
			c.Assert(equal(i, &chunk.ChunkID{TableIndex: len(tableCases), BucketIndexLeft: 0, BucketIndexRight: 0, ChunkIndex: 0, ChunkCnt: CHUNKS}), IsTrue)
>>>>>>> 8773525a
			break
		}
		c.Assert(equal(ch.ChunkRange.Index, i), IsTrue)
		next(i)
	}
	iter.Close()

	// Test RowIterator
	tableCase := tableCases[0]
	dataRows := sqlmock.NewRows(tableCase.rowColumns)
	for _, row := range tableCase.rows {
		dataRows.AddRow(row...)
	}
	mock.ExpectQuery(tableCase.rowQuery).WillReturnRows(dataRows)
	rowIter, err := tidb.GetRowsIterator(ctx, tableCase.rangeInfo)
	c.Assert(err, IsNil)

	row := 0
	var firstRow, secondRow map[string]*dbutil.ColumnData
	for {
		columns, err := rowIter.Next()
		c.Assert(err, IsNil)
		if columns == nil {
			c.Assert(row, Equals, len(tableCase.rows))
			break
		}
		for j, value := range tableCase.rows[row] {
			c.Assert(columns[tableCase.rowColumns[j]].IsNull, Equals, false)
			c.Assert(columns[tableCase.rowColumns[j]].Data, DeepEquals, []byte(value.(string)))
		}
		if row == 0 {
			firstRow = columns
		} else if row == 1 {
			secondRow = columns
		}
		row++
	}
	c.Assert(tidb.GenerateFixSQL(Insert, firstRow, secondRow, 0), Equals, "REPLACE INTO `source_test`.`test1`(`a`,`b`,`c`) VALUES (1,'a',1.2);")
	c.Assert(tidb.GenerateFixSQL(Delete, firstRow, secondRow, 0), Equals, "DELETE FROM `source_test`.`test1` WHERE `a` = 2 AND `b` = 'b' AND `c` = 3.4;")
	c.Assert(tidb.GenerateFixSQL(Replace, firstRow, secondRow, 0), Equals, "-- diff column\t|\t`a`\t|\t`b`\t|\t`c`\n"+
		"-- source data\t|\t1\t|\t'a'\t|\t1.2\n"+
		"-- target data\t|\t2\t|\t'b'\t|\t3.4\n"+
		"REPLACE INTO `source_test`.`test1`(`a`,`b`,`c`) VALUES (1,'a',1.2);")

	rowIter.Close()

	analyze := tidb.GetTableAnalyzer()
	countRows := sqlmock.NewRows([]string{"Cnt"}).AddRow(0)
	mock.ExpectQuery("SELECT COUNT.*").WillReturnRows(countRows)
	chunkIter, err := analyze.AnalyzeSplitter(ctx, "", tableDiffs[0], tableCase.rangeInfo)
	c.Assert(err, IsNil)
	chunkIter.Close()
	tidb.Close()
}

func (s *testSourceSuite) TestMysqlShardSources(c *C) {
	ctx, cancel := context.WithTimeout(context.Background(), 10*time.Second)
	defer cancel()

	tableCases := []*tableCaseType{
		{
			schema:         "source_test",
			table:          "test1",
			createTableSQL: "CREATE TABLE `source_test`.`test1` (`a` int, `b` varchar(24), `c` float, primary key(`a`, `b`))",
			rangeColumns:   []string{"a", "b"},
			rangeLeft:      []string{"3", "b"},
			rangeRight:     []string{"5", "f"},
			rowQuery:       "SELECT.*",
			rowColumns:     []string{"a", "b", "c"},
			rows: [][]driver.Value{
				{"1", "a", "1.2"},
				{"2", "b", "2.2"},
				{"3", "c", "3.2"},
				{"4", "d", "4.2"},
				{"5", "e", "5.2"},
				{"6", "f", "6.2"},
				{"7", "g", "7.2"},
				{"8", "h", "8.2"},
				{"9", "i", "9.2"},
				{"10", "j", "10.2"},
				{"11", "k", "11.2"},
				{"12", "l", "12.2"},
			},
		},
		{
			schema:         "source_test",
			table:          "test2",
			createTableSQL: "CREATE TABLE `source_test`.`test2` (`a` int, `b` varchar(24), `c` float, `d` datetime, primary key(`a`, `b`))",
			rangeColumns:   []string{"a", "b"},
			rangeLeft:      []string{"3", "b"},
			rangeRight:     []string{"5", "f"},
		},
	}

	tableDiffs := prepareTiDBTables(c, tableCases)

	conn, mock, err := sqlmock.New()
	c.Assert(err, IsNil)
	defer conn.Close()

	dbs := []*sql.DB{
		conn, conn, conn, conn,
	}

	cs := make([]*config.DataSource, 4)
	for i := range dbs {
		mock.ExpectQuery("SHOW DATABASES").WillReturnRows(sqlmock.NewRows([]string{"Database"}).AddRow("mysql").AddRow("source_test"))
		mock.ExpectQuery("SHOW FULL TABLES*").WillReturnRows(sqlmock.NewRows([]string{"Table", "type"}).AddRow("test1", "base").AddRow("test2", "base"))
		cs[i] = &config.DataSource{Conn: conn}
	}

	shard, err := NewMySQLSources(ctx, tableDiffs, cs, 4)
	c.Assert(err, IsNil)

	for i := 0; i < len(dbs); i++ {
		infoRows := sqlmock.NewRows([]string{"Table", "Create Table"}).AddRow("test_t", "CREATE TABLE `source_test`.`test1` (`a` int, `b` varchar(24), `c` float, primary key(`a`, `b`))")
		variableRows := sqlmock.NewRows([]string{"Variable_name", "Value"}).AddRow("sql_mode", "ONLY_FULL_GROUP_BY,STRICT_TRANS_TABLES,NO_ZERO_IN_DATE,NO_ZERO_DATE,ERROR_FOR_DIVISION_BY_ZERO,NO_ENGINE_SUBSTITUTION")

		mock.ExpectQuery("SHOW CREATE TABLE.*").WillReturnRows(infoRows)
		mock.ExpectQuery("SHOW VARIABLE.*").WillReturnRows(variableRows)
	}
	info, err := shard.GetSourceStructInfo(ctx, 0)
	c.Assert(err, IsNil)
	c.Assert(info[0].Name.O, Equals, "test1")

	for n, tableCase := range tableCases {
		c.Assert(n, Equals, tableCase.rangeInfo.GetTableIndex())
		var resChecksum int64 = 0
		for i := 0; i < len(dbs); i++ {
			resChecksum = resChecksum + 1<<i
			countRows := sqlmock.NewRows([]string{"CNT", "CHECKSUM"}).AddRow(1, 1<<i)
			mock.ExpectQuery("SELECT COUNT.*").WillReturnRows(countRows)
		}

		checksum := shard.GetCountAndCrc32(ctx, tableCase.rangeInfo)
		c.Assert(checksum.Err, IsNil)
		c.Assert(checksum.Count, Equals, int64(len(dbs)))
		c.Assert(checksum.Checksum, Equals, resChecksum)
		//c.Assert(checksum, Equals, tableCase.checksum)
	}

	// Test RowIterator
	tableCase := tableCases[0]
	rowNums := len(tableCase.rows) / len(dbs)
	i := 0
	for j := 0; j < len(dbs); j++ {
		dataRows := sqlmock.NewRows(tableCase.rowColumns)
		for k := 0; k < rowNums; k++ {
			dataRows.AddRow(tableCase.rows[i]...)
			i++
		}
		c.Log(dataRows)
		mock.ExpectQuery(tableCase.rowQuery).WillReturnRows(dataRows)
	}

	rowIter, err := shard.GetRowsIterator(ctx, tableCase.rangeInfo)
	c.Assert(err, IsNil)

	i = 0
	for {
		columns, err := rowIter.Next()
		c.Assert(err, IsNil)
		if columns == nil {
			c.Assert(i, Equals, len(tableCase.rows))
			break
		}
		c.Log(i)
		for j, value := range tableCase.rows[i] {
			//c.Log(j)
			c.Assert(columns[tableCase.rowColumns[j]].IsNull, Equals, false)
			c.Assert(columns[tableCase.rowColumns[j]].Data, DeepEquals, []byte(value.(string)))
		}

		i++
	}
	rowIter.Close()

	shard.Close()
}

func (s *testSourceSuite) TestMysqlRouter(c *C) {
	ctx, cancel := context.WithTimeout(context.Background(), 10*time.Second)
	defer cancel()

	conn, mock, err := sqlmock.New()
	c.Assert(err, IsNil)
	defer conn.Close()

	tableCases := []*tableCaseType{
		{
			schema:         "source_test",
			table:          "test1",
			createTableSQL: "CREATE TABLE `source_test`.`test1` (`a` int, `b` varchar(24), `c` float, primary key(`a`, `b`))",
			rangeColumns:   []string{"a", "b"},
			rangeLeft:      []string{"3", "b"},
			rangeRight:     []string{"5", "f"},
			rowQuery:       "SELECT",
			rowColumns:     []string{"a", "b", "c"},
			rows: [][]driver.Value{
				{"1", "a", "1.2"},
				{"2", "b", "3.4"},
				{"3", "c", "5.6"},
				{"4", "d", "6.7"},
			},
		},
		{
			schema:         "source_test",
			table:          "test2",
			createTableSQL: "CREATE TABLE `source_test`.`test2` (`a` int, `b` varchar(24), `c` float, `d` datetime, primary key(`a`, `b`))",
			rangeColumns:   []string{"a", "b"},
			rangeLeft:      []string{"3", "b"},
			rangeRight:     []string{"5", "f"},
		},
	}

	tableDiffs := prepareTiDBTables(c, tableCases)

	routeRuleList := []*router.TableRule{
		{
			SchemaPattern: "source_test_t",
			TablePattern:  "test_t",
			TargetSchema:  "source_test",
			TargetTable:   "test1",
		},
	}
	router, err := router.NewTableRouter(false, routeRuleList)
	c.Assert(err, IsNil)
	ds := &config.DataSource{
		Router: router,
		Conn:   conn,
	}

	databasesRows := sqlmock.NewRows([]string{"Database"}).AddRow("source_test").AddRow("source_test_t")
	mock.ExpectQuery("SHOW DATABASES").WillReturnRows(databasesRows)
	tablesRows := sqlmock.NewRows([]string{"Tables_in_test", "Table_type"}).AddRow("test2", "BASE TABLE")
	mock.ExpectQuery("SHOW FULL TABLES IN.*").WillReturnRows(tablesRows)
	tablesRows = sqlmock.NewRows([]string{"Tables_in_test", "Table_type"}).AddRow("test_t", "BASE TABLE")
	mock.ExpectQuery("SHOW FULL TABLES IN.*").WillReturnRows(tablesRows)
	mysql, err := NewMySQLSources(ctx, tableDiffs, []*config.DataSource{ds}, 4)
	c.Assert(err, IsNil)

	// random splitter
	countRows := sqlmock.NewRows([]string{"Cnt"}).AddRow(0)
	mock.ExpectQuery("SELECT COUNT.*").WillReturnRows(countRows)
	rangeIter, err := mysql.GetRangeIterator(ctx, nil, mysql.GetTableAnalyzer())
	c.Assert(err, IsNil)
	rangeIter.Close()

	rangeIter, err = mysql.GetRangeIterator(ctx, tableCases[0].rangeInfo, mysql.GetTableAnalyzer())
	c.Assert(err, IsNil)
	rangeIter.Close()

	// row Iterator
	dataRows := sqlmock.NewRows(tableCases[0].rowColumns)
	for k := 0; k < 2; k++ {
		dataRows.AddRow(tableCases[0].rows[k]...)
	}
	c.Log(dataRows)
	mock.ExpectQuery(tableCases[0].rowQuery).WillReturnRows(dataRows)

	rowIter, err := mysql.GetRowsIterator(ctx, tableCases[0].rangeInfo)
	c.Assert(err, IsNil)
	firstRow, err := rowIter.Next()
	c.Assert(err, IsNil)
	c.Assert(firstRow, NotNil)
	secondRow, err := rowIter.Next()
	c.Assert(err, IsNil)
	c.Assert(secondRow, NotNil)
	c.Assert(mysql.GenerateFixSQL(Insert, firstRow, secondRow, 0), Equals, "REPLACE INTO `source_test`.`test1`(`a`,`b`,`c`) VALUES (1,'a',1.2);")
	c.Assert(mysql.GenerateFixSQL(Delete, firstRow, secondRow, 0), Equals, "DELETE FROM `source_test`.`test1` WHERE `a` = 2 AND `b` = 'b' AND `c` = 3.4;")
	c.Assert(mysql.GenerateFixSQL(Replace, firstRow, secondRow, 0), Equals, "-- diff column\t|\t`a`\t|\t`b`\t|\t`c`\n"+
		"-- source data\t|\t1\t|\t'a'\t|\t1.2\n"+
		"-- target data\t|\t2\t|\t'b'\t|\t3.4\n"+
		"REPLACE INTO `source_test`.`test1`(`a`,`b`,`c`) VALUES (1,'a',1.2);")
	rowIter.Close()

	mysql.Close()
}

func (s *testSourceSuite) TestTiDBRouter(c *C) {
	ctx, cancel := context.WithTimeout(context.Background(), 10*time.Second)
	defer cancel()

	conn, mock, err := sqlmock.New()
	c.Assert(err, IsNil)
	defer conn.Close()

	tableCases := []*tableCaseType{
		{
			schema:         "source_test",
			table:          "test1",
			createTableSQL: "CREATE TABLE `source_test`.`test1` (`a` int, `b` varchar(24), `c` float, primary key(`a`, `b`))",
			rangeColumns:   []string{"a", "b"},
			rangeLeft:      []string{"3", "b"},
			rangeRight:     []string{"5", "f"},
			rowQuery:       "SELECT",
			rowColumns:     []string{"a", "b", "c"},
			rows: [][]driver.Value{
				{"1", "a", "1.2"},
				{"2", "b", "3.4"},
				{"3", "c", "5.6"},
				{"4", "d", "6.7"},
			},
		},
		{
			schema:         "source_test",
			table:          "test2",
			createTableSQL: "CREATE TABLE `source_test`.`test2` (`a` int, `b` varchar(24), `c` float, `d` datetime, primary key(`a`, `b`))",
			rangeColumns:   []string{"a", "b"},
			rangeLeft:      []string{"3", "b"},
			rangeRight:     []string{"5", "f"},
		},
	}

	tableDiffs := prepareTiDBTables(c, tableCases)

	routeRuleList := []*router.TableRule{
		{
			SchemaPattern: "source_test_t",
			TablePattern:  "test_t",
			TargetSchema:  "source_test",
			TargetTable:   "test1",
		},
	}
	router, err := router.NewTableRouter(false, routeRuleList)
	c.Assert(err, IsNil)
	ds := &config.DataSource{
		Router: router,
		Conn:   conn,
	}

	databasesRows := sqlmock.NewRows([]string{"Database"}).AddRow("source_test_t").AddRow("source_test")
	mock.ExpectQuery("SHOW DATABASES").WillReturnRows(databasesRows)
	tablesRows := sqlmock.NewRows([]string{"Tables_in_test", "Table_type"}).AddRow("test_t", "BASE TABLE")
	mock.ExpectQuery("SHOW FULL TABLES IN.*").WillReturnRows(tablesRows)
	tablesRows = sqlmock.NewRows([]string{"Tables_in_test", "Table_type"}).AddRow("test2", "BASE TABLE")
	mock.ExpectQuery("SHOW FULL TABLES IN.*").WillReturnRows(tablesRows)
	tidb, err := NewTiDBSource(ctx, tableDiffs, ds, 1)
	c.Assert(err, IsNil)
	infoRows := sqlmock.NewRows([]string{"Table", "Create Table"}).AddRow("test_t", "CREATE TABLE `source_test`.`test1` (`a` int, `b` varchar(24), `c` float, primary key(`a`, `b`))")
	mock.ExpectQuery("SHOW CREATE TABLE.*").WillReturnRows(infoRows)
	variableRows := sqlmock.NewRows([]string{"Variable_name", "Value"}).AddRow("sql_mode", "ONLY_FULL_GROUP_BY,STRICT_TRANS_TABLES,NO_ZERO_IN_DATE,NO_ZERO_DATE,ERROR_FOR_DIVISION_BY_ZERO,NO_ENGINE_SUBSTITUTION")
	mock.ExpectQuery("SHOW VARIABLE.*").WillReturnRows(variableRows)
	info, err := tidb.GetSourceStructInfo(ctx, 0)
	c.Assert(err, IsNil)
	c.Assert(info[0].Name.O, Equals, "test1")
}

func prepareTiDBTables(c *C, tableCases []*tableCaseType) []*common.TableDiff {
	tableDiffs := make([]*common.TableDiff, 0, len(tableCases))
	for n, tableCase := range tableCases {
		tableInfo, err := dbutil.GetTableInfoBySQL(tableCase.createTableSQL, parser.New())
		c.Assert(err, IsNil)
		tableDiffs = append(tableDiffs, &common.TableDiff{
			Schema: "source_test",
			Table:  fmt.Sprintf("test%d", n+1),
			Info:   tableInfo,
		})

		chunkRange := chunk.NewChunkRange()
		for i, column := range tableCase.rangeColumns {
			chunkRange.Update(column, tableCase.rangeLeft[i], tableCase.rangeRight[i], true, true)
		}

<<<<<<< HEAD
		chunk.InitChunk(chunkRange, chunk.Bucket, 0, "", "")
=======
		chunk.InitChunk(chunkRange, chunk.Bucket, 0, 0, "", "")
>>>>>>> 8773525a
		chunkRange.Index.TableIndex = n
		rangeInfo := &splitter.RangeInfo{
			ChunkRange: chunkRange,
		}
		tableCase.rangeInfo = rangeInfo
	}

	return tableDiffs
}

func (s *testSourceSuite) TestSource(c *C) {
	host, isExist := os.LookupEnv("MYSQL_HOST")
	if host == "" || !isExist {
		return
	}
	portstr, isExist := os.LookupEnv("MYSQL_PORT")
	if portstr == "" || !isExist {
		return
	}

	port, err := strconv.Atoi(portstr)
	c.Assert(err, IsNil)

	ctx, cancel := context.WithTimeout(context.Background(), 10*time.Second)
	defer cancel()

	cfg := &config.Config{
		LogLevel:          "debug",
		Sample:            100,
		CheckThreadCount:  4,
		UseChecksum:       false,
		IgnoreStructCheck: false,
		IgnoreStats:       false,
		IgnoreDataCheck:   false,
		UseCheckpoint:     true,
		DataSources: map[string]*config.DataSource{
			"mysql1": {
				Host: host,
				Port: port,
				User: "root",
			},
			"tidb": {
				Host: host,
				Port: port,
				User: "root",
			},
		},
		Routes: nil,
		TableConfigs: map[string]*config.TableConfig{
			"config1": {
				Schema:          "schama1",
				Table:           "tbl",
				IgnoreColumns:   []string{"", ""},
				Fields:          "",
				Range:           "a > 10 AND a < 20",
				IsSharding:      false,
				TargetTableInfo: nil,
				Collation:       "",
			},
		},
		Task: config.TaskConfig{
			Source:       []string{"mysql1"},
			Routes:       nil,
			Target:       []string{"tidb"},
			CheckTables:  []string{"schema*.tbl"},
			TableConfigs: []string{"config1"},
			OutputDir:    "./output",
			SourceInstances: []*config.DataSource{
				{
					Host: host,
					Port: port,
					User: "root",
				},
			},
			TargetInstance: &config.DataSource{
				Host: host,
				Port: port,
				User: "root",
			},
			TargetTableConfigs: []*config.TableConfig{
				{
					Schema:          "schema1",
					Table:           "tbl",
					IgnoreColumns:   []string{"", ""},
					Fields:          "",
					Range:           "a > 10 AND a < 20",
					IsSharding:      false,
					TargetTableInfo: nil,
					Collation:       "",
				},
			},
			TargetCheckTables: nil,
			FixDir:            "output/e44ad7682cf25cc16041996127350c23/fix-on-tidb",
			CheckpointDir:     "output/e44ad7682cf25cc16041996127350c23/checkpoint",
			HashFile:          "",
		},
		ConfigFile:   "config.toml",
		PrintVersion: false,
	}
	cfg.Task.TargetCheckTables, err = filter.Parse([]string{"schema*.tbl"})
	c.Assert(err, IsNil)

	// create table
	conn, err := sql.Open("mysql", fmt.Sprintf("root:@tcp(%s:%d)/?charset=utf8mb4", host, port))
	c.Assert(err, IsNil)

	conn.Exec("CREATE DATABASE IF NOT EXISTS schema1")
	conn.Exec("CREATE TABLE IF NOT EXISTS `schema1`.`tbl` (`a` int, `b` varchar(24), `c` float, `d` datetime, primary key(`a`, `b`))")
	// create db connections refused.
	// TODO unit_test covers source.go
	_, _, err = NewSources(ctx, cfg)
	c.Assert(err, IsNil)
}<|MERGE_RESOLUTION|>--- conflicted
+++ resolved
@@ -70,11 +70,7 @@
 const BUCKETS = 1
 
 func equal(a, b *chunk.ChunkID) bool {
-<<<<<<< HEAD
-	return a.TableIndex == b.TableIndex && a.BucketIndex == b.BucketIndex && a.ChunkIndex == b.ChunkIndex
-=======
 	return a.TableIndex == b.TableIndex && a.BucketIndexLeft == b.BucketIndexLeft && a.ChunkIndex == b.ChunkIndex
->>>>>>> 8773525a
 }
 
 func next(a *chunk.ChunkID) {
@@ -88,18 +84,11 @@
 
 func newIndex() *chunk.ChunkID {
 	return &chunk.ChunkID{
-<<<<<<< HEAD
-		TableIndex:  0,
-		BucketIndex: 0,
-		ChunkIndex:  0,
-		ChunkCnt:    CHUNKS,
-=======
 		TableIndex:       0,
 		BucketIndexLeft:  0,
 		BucketIndexRight: 0,
 		ChunkIndex:       0,
 		ChunkCnt:         CHUNKS,
->>>>>>> 8773525a
 	}
 }
 
@@ -120,20 +109,13 @@
 type MockAnalyzer struct {
 }
 
-func (m *MockAnalyzer) AnalyzeSplitter(ctx context.Context, progressID string, tableDiff *common.TableDiff, rangeInfo *splitter.RangeInfo) (splitter.ChunkIterator, error) {
+func (m *MockAnalyzer) AnalyzeSplitter(ctx context.Context, tableDiff *common.TableDiff, rangeInfo *splitter.RangeInfo) (splitter.ChunkIterator, error) {
 	i := &chunk.ChunkID{
-<<<<<<< HEAD
-		TableIndex:  0,
-		BucketIndex: 0,
-		ChunkIndex:  -1,
-		ChunkCnt:    CHUNKS,
-=======
 		TableIndex:       0,
 		BucketIndexLeft:  0,
 		BucketIndexRight: 0,
 		ChunkIndex:       -1,
 		ChunkCnt:         CHUNKS,
->>>>>>> 8773525a
 	}
 	return &MockChunkIterator{
 		ctx,
@@ -202,11 +184,7 @@
 		ch, err := iter.Next(ctx)
 		c.Assert(err, IsNil)
 		if ch == nil {
-<<<<<<< HEAD
-			c.Assert(equal(i, &chunk.ChunkID{TableIndex: len(tableCases), BucketIndex: 0, ChunkIndex: 0, ChunkCnt: CHUNKS}), IsTrue)
-=======
 			c.Assert(equal(i, &chunk.ChunkID{TableIndex: len(tableCases), BucketIndexLeft: 0, BucketIndexRight: 0, ChunkIndex: 0, ChunkCnt: CHUNKS}), IsTrue)
->>>>>>> 8773525a
 			break
 		}
 		c.Assert(equal(ch.ChunkRange.Index, i), IsTrue)
@@ -256,7 +234,7 @@
 	analyze := tidb.GetTableAnalyzer()
 	countRows := sqlmock.NewRows([]string{"Cnt"}).AddRow(0)
 	mock.ExpectQuery("SELECT COUNT.*").WillReturnRows(countRows)
-	chunkIter, err := analyze.AnalyzeSplitter(ctx, "", tableDiffs[0], tableCase.rangeInfo)
+	chunkIter, err := analyze.AnalyzeSplitter(ctx, tableDiffs[0], tableCase.rangeInfo)
 	c.Assert(err, IsNil)
 	chunkIter.Close()
 	tidb.Close()
@@ -571,11 +549,7 @@
 			chunkRange.Update(column, tableCase.rangeLeft[i], tableCase.rangeRight[i], true, true)
 		}
 
-<<<<<<< HEAD
-		chunk.InitChunk(chunkRange, chunk.Bucket, 0, "", "")
-=======
 		chunk.InitChunk(chunkRange, chunk.Bucket, 0, 0, "", "")
->>>>>>> 8773525a
 		chunkRange.Index.TableIndex = n
 		rangeInfo := &splitter.RangeInfo{
 			ChunkRange: chunkRange,
