--- conflicted
+++ resolved
@@ -51,11 +51,8 @@
 func (s *BasicSource) Close() {
 	s.dbConn.Close()
 }
-<<<<<<< HEAD
+
 func (s *BasicSource) GetCountAndCrc32(tableRange *splitter.RangeInfo, countCh chan int64, checksumInfoCh chan *ChecksumInfo) {
-=======
-func (s *BasicSource) GetCountAndCrc32(ctx context.Context, tableRange *splitter.RangeInfo, checksumInfoCh chan *ChecksumInfo) {
->>>>>>> 7d8aa3d4
 	beginTime := time.Now()
 	table := s.tableDiffs[tableRange.GetTableIndex()]
 	chunk := tableRange.GetChunk()
