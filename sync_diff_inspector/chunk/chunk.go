--- conflicted
+++ resolved
@@ -16,8 +16,10 @@
 import (
 	"encoding/json"
 	"fmt"
+	"strconv"
 	"strings"
 
+	"github.com/pingcap/errors"
 	"github.com/pingcap/log"
 	"github.com/pingcap/tidb-tools/pkg/dbutil"
 	"go.uber.org/zap"
@@ -48,22 +50,37 @@
 	HasUpper bool `json:"has-upper"`
 }
 
-<<<<<<< HEAD
-=======
 // ChunkID is to identify the sequence of chunks
->>>>>>> 0e91a490
 type ChunkID struct {
 	TableIndex  int `json:"table-index"`
 	BucketIndex int `json:"bucket-index"`
 	ChunkIndex  int `json:"chunk-index"`
-<<<<<<< HEAD
-	ChunkCnt    int `json:"chunk-count"`
-=======
 	//  `ChunkCnt` is the number of chunks in this bucket
 	//  We can compare `ChunkIndex` and `ChunkCnt` to know
 	// whether this chunk is the last one
 	ChunkCnt int `json:"chunk-count"`
->>>>>>> 0e91a490
+}
+
+func (c *ChunkID) Compare(o *ChunkID) int {
+	if c.TableIndex < o.TableIndex {
+		return -1
+	}
+	if c.TableIndex == o.TableIndex {
+		if c.BucketIndex < o.BucketIndex {
+			return -1
+		}
+		if c.BucketIndex == o.BucketIndex {
+			if c.ChunkIndex < o.ChunkIndex {
+				return -1
+			}
+			if c.ChunkIndex == o.ChunkIndex {
+				return 0
+			}
+			return 1
+		}
+		return 1
+	}
+	return 1
 }
 
 func (c *ChunkID) Copy() *ChunkID {
@@ -75,12 +92,34 @@
 	}
 }
 
+func (c *ChunkID) ToString() string {
+	return fmt.Sprintf("%d:%d:%d:%d", c.TableIndex, c.BucketIndex, c.ChunkIndex, c.ChunkCnt)
+}
+
+func (c *ChunkID) FromString(s string) error {
+	ids := strings.Split(s, ":")
+	tableIndex, err := strconv.Atoi(ids[0])
+	if err != nil {
+		return errors.Trace(err)
+	}
+	bucketIndex, err := strconv.Atoi(ids[1])
+	if err != nil {
+		return errors.Trace(err)
+	}
+	chunkIndex, err := strconv.Atoi(ids[2])
+	if err != nil {
+		return errors.Trace(err)
+	}
+	chunkCnt, err := strconv.Atoi(ids[3])
+	if err != nil {
+		return errors.Trace(err)
+	}
+	c.TableIndex, c.BucketIndex, c.ChunkIndex, c.ChunkCnt = tableIndex, bucketIndex, chunkIndex, chunkCnt
+	return nil
+}
+
 // Range represents chunk range
 type Range struct {
-<<<<<<< HEAD
-=======
-	ID      int       `json:"id"`
->>>>>>> 0e91a490
 	Index   *ChunkID  `json:"index"`
 	Type    ChunkType `json:"type"`
 	Bounds  []*Bound  `json:"bounds"`
@@ -92,6 +131,14 @@
 
 	columnOffset map[string]int
 	BucketID     int `json:"bucket-id"`
+}
+
+func (r *Range) IsFirstChunkForBucket() bool {
+	return r.Index.ChunkIndex == 0
+}
+
+func (r *Range) IsLastChunkForBucket() bool {
+	return r.Index.ChunkIndex == r.Index.ChunkCnt-1
 }
 
 // NewChunkRange return a Range.
@@ -329,13 +376,8 @@
 		chunk.Args = args
 		chunk.BucketID = bucketID
 		chunk.Index = &ChunkID{
-<<<<<<< HEAD
-			ChunkIndex:  i,
-			BucketIndex: bucketID / 2,
-=======
 			BucketIndex: bucketID / 2,
 			ChunkIndex:  i,
->>>>>>> 0e91a490
 			ChunkCnt:    chunkCnt,
 		}
 		chunk.Type = t
@@ -349,11 +391,8 @@
 	chunk.BucketID = bucketID
 	chunk.Index = &ChunkID{
 		BucketIndex: bucketID,
-<<<<<<< HEAD
-=======
 		ChunkIndex:  0,
 		ChunkCnt:    1,
->>>>>>> 0e91a490
 	}
 	chunk.Type = t
 }