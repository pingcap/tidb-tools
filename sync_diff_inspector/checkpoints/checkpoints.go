--- conflicted
+++ resolved
@@ -18,7 +18,6 @@
 	"context"
 	"encoding/json"
 	"os"
-	"strings"
 	"sync"
 
 	"github.com/pingcap/tidb-tools/sync_diff_inspector/config"
@@ -78,54 +77,50 @@
 
 func (n *Node) GetState() string { return n.State }
 
+func (n *Node) IsFirstChunkForBucket() bool {
+	return n.ChunkRange.Index.ChunkIndex == 0
+}
+
+func (n *Node) IsLastChunkForBucket() bool {
+	return n.ChunkRange.Index.ChunkIndex == n.ChunkRange.Index.ChunkCnt-1
+}
+
 // IsAdjacent represents whether the next node is adjacent node.
 // it's the important logic for checkpoint update.
 // we need keep this node save to checkpoint in global order.
 func (n *Node) IsAdjacent(next *Node) bool {
-	if n.TableIndex == next.TableIndex-1 {
-<<<<<<< HEAD
-		hasUpper := true
-		hasLower := true
-		for _, bound := range n.ChunkRange.Bounds {
-			hasUpper = hasUpper && bound.HasUpper
-		}
-		for _, bound := range n.ChunkRange.Bounds {
-			hasLower = hasLower && bound.HasLower
-		}
-		if !hasUpper && !hasLower {
-=======
+	if n.ChunkRange.Index.TableIndex == next.ChunkRange.Index.TableIndex-1 {
 		if n.ChunkRange.IsLastChunkForTable() && next.ChunkRange.IsFirstChunkForTable() {
->>>>>>> dff6ef26
 			return true
 		}
 	}
-	if n.TableIndex == next.TableIndex {
+	if n.ChunkRange.Index.TableIndex == next.ChunkRange.Index.TableIndex {
 		// same table
-		for i, bound := range n.ChunkRange.Bounds {
-			if bound.Upper != next.ChunkRange.Bounds[i].Lower {
-				return false
+		if n.ChunkRange.Index.BucketIndex == next.ChunkRange.Index.BucketIndex-1 {
+			if n.IsLastChunkForBucket() && next.IsFirstChunkForBucket() {
+				return true
 			}
-		}
-		return true
+			return false
+		}
+		if n.ChunkRange.Index.BucketIndex == next.ChunkRange.Index.BucketIndex {
+			return n.ChunkRange.Index.ChunkIndex == next.ChunkRange.Index.ChunkIndex-1
+		}
+		return false
 	}
 	return false
 }
 
 // IsLess represents whether the cur node is less than next node.
 func (n *Node) IsLess(next *Node) bool {
-	if n.TableIndex <= next.TableIndex-1 {
+	if n.ChunkRange.Index.TableIndex <= next.ChunkRange.Index.TableIndex-1 {
 		return true
 	}
-	if n.TableIndex == next.TableIndex {
-		for i, bound := range n.ChunkRange.Bounds {
-			// only compare lower bound for chunks
-<<<<<<< HEAD
-			if bound.Upper <= next.ChunkRange.Bounds[i].Lower {
-=======
-			if strings.Compare(bound.Lower, next.ChunkRange.Bounds[i].Lower) < 0 {
->>>>>>> dff6ef26
-				return true
-			}
+	if n.ChunkRange.Index.TableIndex == next.ChunkRange.Index.TableIndex {
+		if n.ChunkRange.Index.BucketIndex <= next.ChunkRange.Index.BucketIndex-1 {
+			return true
+		}
+		if n.ChunkRange.Index.BucketIndex == next.ChunkRange.Index.BucketIndex {
+			return n.ChunkRange.Index.ChunkIndex < next.ChunkRange.Index.ChunkIndex
 		}
 		return false
 	}
@@ -140,7 +135,8 @@
 }
 
 type Checkpoint struct {
-	hp *Heap
+	hp       *Heap
+	ChunkMap map[uint]map[uint]uint // ChunkMap records the maps of TableIndex => BucketIndex => ChunkIndex
 }
 
 type SavedState struct {
@@ -208,18 +204,9 @@
 	cp.hp.mu.Lock()
 	defer cp.hp.mu.Unlock()
 	var cur, next *Node
-<<<<<<< HEAD
-	for {
-		if cp.hp.Len() == 0 {
-			break
-		}
+	for cp.hp.Len() != 0 {
 		if cp.hp.CurrentSavedNode != nil {
-			log.Debug("cur and next", zap.Any("cur", cp.hp.CurrentSavedNode), zap.Any("next", cp.hp.Nodes[0]))
-		}
-=======
-	for cp.hp.Len() != 0 {
->>>>>>> dff6ef26
-
+		}
 		if cp.hp.CurrentSavedNode == nil || cp.hp.CurrentSavedNode.IsAdjacent(cp.hp.Nodes[0]) {
 			cur = heap.Pop(cp.hp).(*Node)
 			cp.hp.CurrentSavedNode = cur
@@ -228,10 +215,7 @@
 			}
 			next = cp.hp.Nodes[0]
 			if !cur.IsAdjacent(next) {
-<<<<<<< HEAD
-=======
 				// wait for next 10s to check
->>>>>>> dff6ef26
 				break
 			}
 		} else {
