// Copyright 2021 PingCAP, Inc.
//
// Licensed under the Apache License, Version 2.0 (the "License");
// you may not use this file except in compliance with the License.
// You may obtain a copy of the License at
//
//     http://www.apache.org/licenses/LICENSE-2.0
//
// Unless required by applicable law or agreed to in writing, software
// distributed under the License is distributed on an "AS IS" BASIS,
// See the License for the specific language governing permissions and
// limitations under the License.

package checkpoints

import (
	"container/heap"
	"context"
	"encoding/json"
	"os"
	"sync"

	"github.com/pingcap/tidb-tools/sync_diff_inspector/config"
	"github.com/pingcap/tidb-tools/sync_diff_inspector/report"

	"github.com/pingcap/tidb-tools/sync_diff_inspector/chunk"
	"github.com/siddontang/go/ioutil2"

	//"github.com/golang/protobuf/proto"
	//"github.com/pingcap/errors"

	"github.com/pingcap/errors"
	"github.com/pingcap/log"
	"go.uber.org/zap"
)

var (

	// SuccessState
	// for chunk: means this chunk's data is equal
	// for table: means this all chunk in this table is equal(except ignore chunk)
	SuccessState = "success"

	// FailedState
	// for chunk: means this chunk's data is not equal
	// for table: means some chunks' data is not equal or some chunk check failed in this table
	FailedState = "failed"

	// for chunk: means meet error when check, don't know the chunk's data is equal or not equal
	// for table: don't have this state
	errorState = "error"

	// for chunk: means this chunk is not in check
	// for table: this table is checking but not finished
	notCheckedState = "not_checked"

	// for chunk: means this chunk is checking
	// for table: don't have this state
	checkingState = "checking"

	// for chunk: this chunk is ignored. if sample is not 100%, will ignore some chunk
	// for table: don't have this state
	ignoreState = "ignore"
)

type Node struct {
	State string `json:"state"` // indicate the state ("success" or "failed") of the chunk

	ChunkRange *chunk.Range `json:"chunk-range"`
	TableIndex int          `json:"table-index"`
	// for bucket checkpoint
	BucketID int   `json:"bucket-id"`
	IndexID  int64 `json:"index-id"`
}

func (n *Node) GetID() int { return n.ChunkRange.ID }

func (n *Node) GetState() string { return n.State }

// Heap maintain a Min Heap, which can be accessed by multiple threads and protected by mutex.
type Heap struct {
	Nodes          []*Node
	CurrentSavedID int         // CurrentSavedID save the lastest save chunk id, initially was 0, updated by saveChunk method
	mu             *sync.Mutex // protect critical section
}

type Checkpoint struct {
	hp *Heap
}

type SavedState struct {
	Chunk  *Node          `json:"chunk-info"`
	Report *report.Report `json:"report-info"`
}

// SetCurrentSavedID the method is unsynchronized, be cautious
func (cp *Checkpoint) SetCurrentSavedID(id int) {
	cp.hp.CurrentSavedID = id
}

func (cp *Checkpoint) Insert(node *Node) {
	cp.hp.mu.Lock()
	heap.Push(cp.hp, node)
	cp.hp.mu.Unlock()
}

// Len - get the length of the heap
func (hp Heap) Len() int { return len(hp.Nodes) }

// Less - determine which is more priority than another
func (hp Heap) Less(i, j int) bool {
	return hp.Nodes[i].GetID() < hp.Nodes[j].GetID()
}

// Swap - implementation of swap for the heap interface
func (hp Heap) Swap(i, j int) {
	hp.Nodes[i], hp.Nodes[j] = hp.Nodes[j], hp.Nodes[i]
}

// Push - implementation of push for the heap interface
func (hp *Heap) Push(x interface{}) {
	hp.Nodes = append(hp.Nodes, x.(*Node))
}

// Pop - implementation of pop for heap interface
func (hp *Heap) Pop() interface{} {
	if len(hp.Nodes) == 0 {
		return nil
	}
	old := hp.Nodes
	n := len(old)
	item := old[n-1]
	hp.Nodes = old[0 : n-1]
	return item
}

func (cp *Checkpoint) Init() {
	hp := new(Heap)
	hp.mu = &sync.Mutex{}
	hp.Nodes = make([]*Node, 0)
	hp.CurrentSavedID = 0
	heap.Init(hp)
	cp.hp = hp
}

func (cp *Checkpoint) GetChunkSnapshot() *Node {
	cp.hp.mu.Lock()
	defer cp.hp.mu.Unlock()
	var cur, next *Node
	for {
		nextId := cp.hp.CurrentSavedID + 1
		if cp.hp.Len() == 0 {
			break
		}
		if nextId == cp.hp.Nodes[0].GetID() {
			cur = heap.Pop(cp.hp).(*Node)
			log.Debug("cur", zap.Int("chunk id", cur.GetID()))
			cp.hp.CurrentSavedID = cur.GetID()
			if cp.hp.Len() == 0 {
				break
			}
			next = cp.hp.Nodes[0]
			if cur.GetID()+1 != next.GetID() {
				break
			}
		} else {
			break
		}
	}
<<<<<<< HEAD
	cp.hp.mu.Unlock()
=======
>>>>>>> 3e33f6b9
	return cur
}

// SaveChunk saves the chunk to file.
func (cp *Checkpoint) SaveChunk(ctx context.Context, fileName string, cur *Node, reportInfo *report.Report) (int, error) {
	if cur != nil {
		log.Info("save checkpoint",
			zap.Int("id", cur.GetID()),
			zap.Reflect("chunk", cur),
			zap.String("state", cur.GetState()))
		savedState := &SavedState{
			Chunk:  cur,
			Report: reportInfo,
		}
		checkpointData, err := json.Marshal(savedState)
		if err != nil {
			log.Warn("fail to save the chunk to the file", zap.Int("id", cur.GetID()))
			return 0, errors.Trace(err)
		}

		if err = ioutil2.WriteFileAtomic(fileName, checkpointData, config.LocalFilePerm); err != nil {
			return 0, err
		}
		return cur.GetID(), nil
	}
	return 0, nil
}

// LoadChunk loads chunk info from file `chunk`
func (cp *Checkpoint) LoadChunk(fileName string) (*Node, *report.Report, error) {
	bytes, err := os.ReadFile(fileName)
	if err != nil {
		return nil, nil, errors.Trace(err)
	}
	n := &SavedState{}
	err = json.Unmarshal(bytes, n)
	if err != nil {
		return nil, nil, errors.Trace(err)
	}
	return n.Chunk, n.Report, nil
}

type CheckConfig struct {
	Table     string `json:"tables"`
	Fields    string `json:"fields"`
	Range     string `json:"range"`
	Snapshot  string `json:"snapshot"`
	Collation string `json:"collation"`
}<|MERGE_RESOLUTION|>--- conflicted
+++ resolved
@@ -87,7 +87,6 @@
 type Checkpoint struct {
 	hp *Heap
 }
-
 type SavedState struct {
 	Chunk  *Node          `json:"chunk-info"`
 	Report *report.Report `json:"report-info"`
@@ -96,6 +95,12 @@
 // SetCurrentSavedID the method is unsynchronized, be cautious
 func (cp *Checkpoint) SetCurrentSavedID(id int) {
 	cp.hp.CurrentSavedID = id
+}
+
+func (cp *Checkpoint) GetCurrentSavedID() int {
+	cp.hp.mu.Lock()
+	defer cp.hp.mu.Unlock()
+	return cp.hp.CurrentSavedID
 }
 
 func (cp *Checkpoint) Insert(node *Node) {
@@ -167,10 +172,6 @@
 			break
 		}
 	}
-<<<<<<< HEAD
-	cp.hp.mu.Unlock()
-=======
->>>>>>> 3e33f6b9
 	return cur
 }
 
