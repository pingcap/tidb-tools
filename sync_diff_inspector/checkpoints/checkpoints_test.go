// Copyright 2021 PingCAP, Inc.
//
// Licensed under the Apache License, Version 2.0 (the "License");
// you may not use this file except in compliance with the License.
// You may obtain a copy of the License at
//
//     http://www.apache.org/licenses/LICENSE-2.0
//
// Unless required by applicable law or agreed to in writing, software
// distributed under the License is distributed on an "AS IS" BASIS,
// See the License for the specific language governing permissions and
// limitations under the License.

package checkpoints

import (
	"context"
	"math/rand"
	"os"
	"strconv"
	"sync"
	"testing"
	"time"

	. "github.com/pingcap/check"
	"github.com/pingcap/tidb-tools/sync_diff_inspector/chunk"
)

func TestClient(t *testing.T) {
	TestingT(t)
}

var _ = Suite(&testCheckpointSuit{})

type testCheckpointSuit struct{}

func (cp *testCheckpointSuit) TestSaveChunk(c *C) {
	checker := new(Checkpoint)
	checker.Init()
	ctx := context.Background()
	cur := checker.GetChunkSnapshot()
	id, err := checker.SaveChunk(ctx, "TestSaveChunk", cur, nil)
	c.Assert(err, IsNil)
	c.Assert(id, IsNil)
	wg := &sync.WaitGroup{}
	rounds := 100
	for i := 0; i < rounds; i++ {
		wg.Add(1)
		go func(i int) {
			node := &Node{
				ChunkRange: &chunk.Range{
					Index: &chunk.ChunkID{
						TableIndex:       0,
						BucketIndexLeft:  i / 10,
						BucketIndexRight: i / 10,
						ChunkIndex:       i % 10,
						ChunkCnt:         10,
					},
					Bounds: []*chunk.Bound{
						{
							HasLower: i != 1,
							Lower:    strconv.Itoa(i + 1000),
							Upper:    strconv.Itoa(i + 1000 + 1),
							HasUpper: i != rounds,
						},
					},
				},

				BucketID: i,
				State:    SuccessState,
			}
			if rand.Intn(4) == 0 {
				time.Sleep(time.Duration(rand.Intn(3)) * time.Second)
			}
			checker.Insert(node)
			wg.Done()
		}(i)
	}
	wg.Wait()
	defer os.Remove("TestSaveChunk")

	cur = checker.GetChunkSnapshot()
	id, err = checker.SaveChunk(ctx, "TestSaveChunk", cur, nil)
	c.Assert(err, IsNil)
<<<<<<< HEAD
	c.Assert(id.Compare(&chunk.ChunkID{TableIndex: 0, BucketIndex: 9, ChunkIndex: 9}), Equals, 0)
=======
	c.Assert(id.Compare(&chunk.ChunkID{TableIndex: 0, BucketIndexLeft: 9, BucketIndexRight: 9, ChunkIndex: 9}), Equals, 0)
>>>>>>> 8773525a
}

func (cp *testCheckpointSuit) TestLoadChunk(c *C) {
	checker := new(Checkpoint)
	checker.Init()
	ctx := context.Background()
	rounds := 100
	wg := &sync.WaitGroup{}
	for i := 0; i < rounds; i++ {
		wg.Add(1)
		go func(i int) {
			node := &Node{
				ChunkRange: &chunk.Range{
					Bounds: []*chunk.Bound{
						{
							HasLower: i != 1,
							Lower:    strconv.Itoa(i + 1000),
							Upper:    strconv.Itoa(i + 1000 + 1),
							HasUpper: i != rounds,
						},
					},
					Index: &chunk.ChunkID{
						TableIndex:       0,
						BucketIndexLeft:  i / 10,
						BucketIndexRight: i / 10,
						ChunkIndex:       i % 10,
						ChunkCnt:         10,
					},
				},
			}
			checker.Insert(node)
			wg.Done()
		}(i)
	}
	wg.Wait()
	defer os.Remove("TestLoadChunk")
	cur := checker.GetChunkSnapshot()
	id, err := checker.SaveChunk(ctx, "TestLoadChunk", cur, nil)
	c.Assert(err, IsNil)
	node, _, err := checker.LoadChunk("TestLoadChunk")
	c.Assert(err, IsNil)
	c.Assert(node.GetID().Compare(id), Equals, 0)
}<|MERGE_RESOLUTION|>--- conflicted
+++ resolved
@@ -82,11 +82,7 @@
 	cur = checker.GetChunkSnapshot()
 	id, err = checker.SaveChunk(ctx, "TestSaveChunk", cur, nil)
 	c.Assert(err, IsNil)
-<<<<<<< HEAD
-	c.Assert(id.Compare(&chunk.ChunkID{TableIndex: 0, BucketIndex: 9, ChunkIndex: 9}), Equals, 0)
-=======
 	c.Assert(id.Compare(&chunk.ChunkID{TableIndex: 0, BucketIndexLeft: 9, BucketIndexRight: 9, ChunkIndex: 9}), Equals, 0)
->>>>>>> 8773525a
 }
 
 func (cp *testCheckpointSuit) TestLoadChunk(c *C) {
