// Copyright 2021 PingCAP, Inc.
//
// Licensed under the Apache License, Version 2.0 (the "License");
// you may not use this file except in compliance with the License.
// You may obtain a copy of the License at
//
//     http://www.apache.org/licenses/LICENSE-2.0
//
// Unless required by applicable law or agreed to in writing, software
// distributed under the License is distributed on an "AS IS" BASIS,
// See the License for the specific language governing permissions and
// limitations under the License.

package checkpoints

import (
	"context"
	"math/rand"
	"os"
	"strconv"
	"sync"
	"testing"
	"time"

	. "github.com/pingcap/check"
	"github.com/pingcap/tidb-tools/sync_diff_inspector/chunk"
)

func TestClient(t *testing.T) {
	TestingT(t)
}

var _ = Suite(&testCheckpointSuit{})

type testCheckpointSuit struct{}

func (cp *testCheckpointSuit) TestSaveChunk(c *C) {
	checker := new(Checkpoint)
	checker.Init()
	ctx := context.Background()
	cur := checker.GetChunkSnapshot()
	id, err := checker.SaveChunk(ctx, "TestSaveChunk", cur, nil)
	c.Assert(err, IsNil)
	c.Assert(id, Equals, 0)
	wg := &sync.WaitGroup{}
	rounds := 100
	for i := 1; i < rounds; i++ {
		wg.Add(1)
		go func(i int) {
			node := &Node{
				ChunkRange: &chunk.Range{
					ID: i,
					Bounds: []*chunk.Bound{
						{
							HasLower: i_ != 1,
							Lower:    strconv.Itoa(i_ + 1000),
							Upper:    strconv.Itoa(i_ + 1000 + 1),
							HasUpper: i_ != rounds,
						},
					},
				},

				BucketID: i,
				State:    SuccessState,
			}
			if rand.Intn(4) == 0 {
				time.Sleep(time.Duration(rand.Intn(3)) * time.Second)
			}
<<<<<<< HEAD
			fmt.Printf("Insert %d\n", i)
=======
>>>>>>> dff6ef26
			checker.Insert(node)
			wg.Done()
		}(i)
	}
	wg.Wait()
	defer os.Remove("TestSaveChunk")

	cur = checker.GetChunkSnapshot()
	id, err = checker.SaveChunk(ctx, "TestSaveChunk", cur, nil)
	c.Assert(err, IsNil)
	c.Assert(id, Equals, 99)
}

func (cp *testCheckpointSuit) TestLoadChunk(c *C) {
	checker := new(Checkpoint)
	checker.Init()
	ctx := context.Background()
	rounds := 100
	wg := &sync.WaitGroup{}
	for i := 1; i < rounds; i++ {
		wg.Add(1)
		go func(i int) {
			node := &Node{
				ChunkRange: &chunk.Range{
					ID: i,
					Bounds: []*chunk.Bound{
						{
							HasLower: i != 1,
							Lower:    strconv.Itoa(i + 1000),
							Upper:    strconv.Itoa(i + 1000 + 1),
							HasUpper: i != rounds,
						},
					},
				},
			}
			checker.Insert(node)
			wg.Done()
		}(i)
	}
	wg.Wait()
	defer os.Remove("TestLoadChunk")
	cur := checker.GetChunkSnapshot()
	id, err := checker.SaveChunk(ctx, "TestLoadChunk", cur, nil)
	c.Assert(err, IsNil)
	node, _, err := checker.LoadChunk("TestLoadChunk")
	c.Assert(err, IsNil)
	c.Assert(node.GetID(), Equals, id)
}<|MERGE_RESOLUTION|>--- conflicted
+++ resolved
@@ -52,10 +52,10 @@
 					ID: i,
 					Bounds: []*chunk.Bound{
 						{
-							HasLower: i_ != 1,
-							Lower:    strconv.Itoa(i_ + 1000),
-							Upper:    strconv.Itoa(i_ + 1000 + 1),
-							HasUpper: i_ != rounds,
+							HasLower: i != 1,
+							Lower:    strconv.Itoa(i + 1000),
+							Upper:    strconv.Itoa(i + 1000 + 1),
+							HasUpper: i != rounds,
 						},
 					},
 				},
@@ -66,10 +66,6 @@
 			if rand.Intn(4) == 0 {
 				time.Sleep(time.Duration(rand.Intn(3)) * time.Second)
 			}
-<<<<<<< HEAD
-			fmt.Printf("Insert %d\n", i)
-=======
->>>>>>> dff6ef26
 			checker.Insert(node)
 			wg.Done()
 		}(i)
