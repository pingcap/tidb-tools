// Copyright 2018 PingCAP, Inc.
//
// Licensed under the Apache License, Version 2.0 (the "License");
// you may not use this file except in compliance with the License.
// You may obtain a copy of the License at
//
//     http://www.apache.org/licenses/LICENSE-2.0
//
// Unless required by applicable law or agreed to in writing, software
// distributed under the License is distributed on an "AS IS" BASIS,
// See the License for the specific language governing permissions and
// limitations under the License.

package config

import (
	"crypto/md5"
	"database/sql"
	"encoding/json"
	"flag"
	"fmt"
	"os"
	"path/filepath"
	"syscall"

	"github.com/BurntSushi/toml"
	"github.com/pingcap/errors"
	"github.com/pingcap/log"
	"github.com/pingcap/parser/model"
	"github.com/pingcap/tidb-tools/pkg/dbutil"
	filter "github.com/pingcap/tidb-tools/pkg/table-filter"
	router "github.com/pingcap/tidb-tools/pkg/table-router"
	"go.uber.org/zap"
)

const (
	percent0   = 0
	percent100 = 100

	LocalDirPerm  os.FileMode = 0o755
	LocalFilePerm os.FileMode = 0o644
)

// TableConfig is the config of table.
type TableConfig struct {
	// table's origin information
	Schema string `toml:"schema" json:"schema"`
	Table  string `toml:"table" json:"table"`
	// columns be ignored, will not check this column's data
	IgnoreColumns []string `toml:"ignore-columns"`
	// field should be the primary key, unique key or field with index
	Fields string `toml:"index-fields"`
	// select range, for example: "age > 10 AND age < 20"
	Range string `toml:"range"`
	// set true if comparing sharding tables with target table, should have more than one source tables.
	IsSharding bool `toml:"is-sharding"`

	TargetTableInfo *model.TableInfo

	// collation config in mysql/tidb
	Collation string `toml:"collation"`
}

// Valid returns true if table's config is valide.
func (t *TableConfig) Valid() bool {
	if t.Schema == "" || t.Table == "" {
		log.Error("schema and table's name can't be empty")
		return false
	}

	return true
}

// DataSource represents the Source Config.
type DataSource struct {
	Host     string `toml:"host" json:"host"`
	Port     int    `toml:"port" json:"port"`
	User     string `toml:"user" json:"user"`
	Password string `toml:"password" json:"password"`
	SqlMode  string `toml:"sql-mode" json:"sql-mode"`
	Snapshot string `toml:"snapshot" json:"snapshot"`

	RouteRules []string `toml:"route-rules" json:"route-rules"`
	Router     *router.Table

	Conn *sql.DB
	// SourceType string `toml:"source-type" json:"source-type"`
}

func (d *DataSource) HashCode() string {
	b, err := json.Marshal(d)
	if err != nil {
		log.Fatal("invalid data source config")
	}
	return fmt.Sprintf("%x", md5.Sum(b))
}

func (d *DataSource) ToDBConfig() *dbutil.DBConfig {
	return &dbutil.DBConfig{
		Host:     d.Host,
		Port:     d.Port,
		User:     d.User,
		Password: d.Password,
		Snapshot: d.Snapshot,
	}
}

type TaskConfig struct {
	Source       []string `toml:"source-instances" json:"source-instances"`
	Routes       []string `toml:"source-routes" json:"source-routes"`
	Target       []string `toml:"target-instance" json:"target-instance"`
	CheckTables  []string `toml:"target-check-tables" json:"target-check-tables"`
	TableConfigs []string `toml:"target-configs" json:"target-configs"`
	// OutputDir include these
	// 1. checkpoint Dir
	// 2. fix-target-sql Dir
	// 3. summary file
	// 4. sync diff log file
	// 5. fix
	OutputDir string `toml:"output-dir" json:"output-dir"`

	SourceInstances    []*DataSource
	TargetInstance     *DataSource
	TargetTableConfigs []*TableConfig
	TargetCheckTables  filter.Filter

	FixDir        string
	CheckpointDir string
	HashFile      string
}

func (t *TaskConfig) Init(
	dataSources map[string]*DataSource,
	tableConfigs map[string]*TableConfig,
) (err error) {
	// Parse Source/Target
	dataSourceList := make([]*DataSource, 0, len(t.Source))
	for _, si := range t.Source {
		ds, ok := dataSources[si]
		if !ok {
			log.Fatal("not found source instance, please correct the config", zap.String("instance", si))
		}
		dataSourceList = append(dataSourceList, ds)
	}
	t.SourceInstances = dataSourceList

	if len(t.Target) != 1 {
		log.Fatal("only support one target instance for now")
	}
	ts, ok := dataSources[t.Target[0]]
	if !ok {
		log.Fatal("not found target instance, please correct the config", zap.String("instance", t.Target[0]))
	}
	t.TargetInstance = ts

	targetCheckTables := t.CheckTables
	if !ok {
		log.Fatal("not found target check tables, please correct the config")
	}
	t.TargetCheckTables, err = filter.Parse(targetCheckTables)
	if err != nil {
		log.Fatal("parse check tables failed", zap.Error(err))
	}

	targetConfigs := t.TableConfigs
	if targetConfigs != nil {
		// table config can be nil
		tableConfigsList := make([]*TableConfig, 0, len(targetConfigs))
		for _, c := range targetConfigs {
			tc, ok := tableConfigs[c]
			if !ok {
				log.Fatal("not found table config", zap.String("config", c))
			}
			tableConfigsList = append(tableConfigsList, tc)
		}
		t.TargetTableConfigs = tableConfigsList
	}

	// Create output Dir if not exists
	ok, err = pathExists(t.OutputDir)
	if err != nil {
		return errors.Trace(err)
	}
	if !ok {
		err = mkdirAll(t.OutputDir)
		if err != nil {
			return errors.Trace(err)
		}
	}

	hash, err := t.ComputeConfigHash()
	if err != nil {
		return errors.Trace(err)
	}

	target := t.Target[0]
	t.FixDir = filepath.Join(t.OutputDir, hash, fmt.Sprintf("fix-on-%s", target))
<<<<<<< HEAD
	if err := mkdirAll(t.FixDir); err != nil {
		return errors.Trace(err)
	}
	t.CheckpointDir = filepath.Join(t.OutputDir, hash, "checkpoint")
	if err := mkdirAll(t.CheckpointDir); err != nil {
=======
	if err = mkdirAll(t.FixDir); err != nil {
		return errors.Trace(err)
	}
	t.CheckpointDir = filepath.Join(t.OutputDir, hash, "checkpoint")
	if err = mkdirAll(t.CheckpointDir); err != nil {
>>>>>>> 6e3af707
		return errors.Trace(err)
	}
	return nil
}

// ComputeConfigHash compute the hash according to the task
// if ConfigHash is as same as checkpoint.hash
// we think the second sync diff can use the checkpoint.
func (t *TaskConfig) ComputeConfigHash() (string, error) {
	hash := make([]byte, 0)
	// compute sources
	for _, c := range t.SourceInstances {
		configBytes, err := json.Marshal(c)
		if err != nil {
			return "", errors.Trace(err)
		}
		hash = append(hash, configBytes...)
	}
	// compute target
	configBytes, err := json.Marshal(t.TargetInstance)
	if err != nil {
		return "", errors.Trace(err)
	}
	hash = append(hash, configBytes...)
	// compute check-tables and table config
	for _, c := range t.TargetTableConfigs {
		configBytes, err = json.Marshal(c)
		if err != nil {
			return "", errors.Trace(err)
		}
		hash = append(hash, configBytes...)
	}
	targetCheckTables := t.CheckTables
	for _, c := range targetCheckTables {
		hash = append(hash, []byte(c)...)
	}

	return fmt.Sprintf("%x", md5.Sum(hash)), nil
}

// Config is the configuration.
type Config struct {
	*flag.FlagSet `json:"-"`

	// log level
	LogLevel string `toml:"log-level" json:"log-level"`
	// sampling check percent, for example 10 means only check 10% data
	Sample int `toml:"sample-percent" json:"sample-percent"`
	// how many goroutines are created to check data
	CheckThreadCount int `toml:"check-thread-count" json:"check-thread-count"`
	// set false if want to compare the data directly
	UseChecksum bool `toml:"use-checksum" json:"use-checksum"`
	// ignore check table's struct
	IgnoreStructCheck bool `toml:"ignore-struct-check" json:"ignore-struct-check"`
	// ignore tidb stats only use randomSpliter to split chunks
	IgnoreStats bool `toml:"ignore-stats" json:"ignore-stats"`
	// ignore check table's data
	IgnoreDataCheck bool `toml:"ignore-data-check" json:"ignore-data-check"`
	// set true will continue check from the latest checkpoint
	UseCheckpoint bool `toml:"use-checkpoint" json:"use-checkpoint"`

	DataSources map[string]*DataSource `toml:"data-sources" json:"data-sources"`

	Routes map[string]*router.TableRule `toml:"routes" json:"routes"`

	TableConfigs map[string]*TableConfig `toml:"table-configs" json:"table-configs"`

	Task TaskConfig `toml:"task" json:"task"`
	// config file
	ConfigFile string

	// print version if set true
	PrintVersion bool
}

// NewConfig creates a new config.
func NewConfig() *Config {
	cfg := &Config{}
	cfg.FlagSet = flag.NewFlagSet("diff", flag.ContinueOnError)
	fs := cfg.FlagSet

	fs.StringVar(&cfg.ConfigFile, "config", "", "Config file")
	fs.StringVar(&cfg.LogLevel, "L", "info", "log level: debug, info, warn, error, fatal")
	fs.IntVar(&cfg.Sample, "sample", 100, "the percent of sampling check")
	fs.IntVar(&cfg.CheckThreadCount, "check-thread-count", 1, "how many goroutines are created to check data")
	fs.BoolVar(&cfg.UseChecksum, "use-checksum", true, "set false if want to comapre the data directly")
	fs.BoolVar(&cfg.PrintVersion, "V", false, "print version of sync_diff_inspector")
	fs.BoolVar(&cfg.IgnoreDataCheck, "ignore-data-check", false, "ignore check table's data")
	fs.BoolVar(&cfg.IgnoreStructCheck, "ignore-struct-check", false, "ignore check table's struct")
	fs.BoolVar(&cfg.IgnoreStats, "ignore-stats", false, "don't use tidb stats to split chunks")
	fs.BoolVar(&cfg.UseCheckpoint, "use-checkpoint", true, "set true will continue check from the latest checkpoint")

	return cfg
}

// Parse parses flag definitions from the argument list.
func (c *Config) Parse(arguments []string) error {
	// Parse first to get config file.
	err := c.FlagSet.Parse(arguments)
	if err != nil {
		return errors.Trace(err)
	}

	// Load config file if specified.
	if c.ConfigFile != "" {
		err = c.configFromFile(c.ConfigFile)
		if err != nil {
			return errors.Trace(err)
		}
	}

	// Parse again to replace with command line options.
	err = c.FlagSet.Parse(arguments)
	if err != nil {
		return errors.Trace(err)
	}

	if len(c.FlagSet.Args()) != 0 {
		return errors.Errorf("'%s' is an invalid flag", c.FlagSet.Arg(0))
	}

	return nil
}

func (c *Config) String() string {
	cfg, err := json.Marshal(c)
	if err != nil {
		return "<nil>"
	}
	return string(cfg)
}

// configFromFile loads config from file.
func (c *Config) configFromFile(path string) error {
	meta, err := toml.DecodeFile(path, c)
	if err != nil {
		return errors.Trace(err)
	}
	if len(meta.Undecoded()) > 0 {
		return errors.Errorf("unknown keys in config file %s: %v", path, meta.Undecoded())
	}
	return nil
}

func (c *Config) Init() (err error) {
	for _, d := range c.DataSources {
		routeRuleList := make([]*router.TableRule, 0, len(c.Routes))
		// if we had rules
		for _, r := range d.RouteRules {
			rr, ok := c.Routes[r]
			if !ok {
				return errors.Errorf("not found source routes for rule %s, please correct the config", r)
			}
			routeRuleList = append(routeRuleList, rr)
		}
		// t.SourceRoute can be nil, the caller should check it.
		d.Router, err = router.NewTableRouter(false, routeRuleList)
		if err != nil {
			return errors.Annotate(err, "failed to build route config")
		}
	}

	err = c.Task.Init(c.DataSources, c.TableConfigs)
	if err != nil {
		return errors.Annotate(err, "failed to init Task")
	}
	return nil
}

func (c *Config) CheckConfig() bool {
	if c.Sample > percent100 || c.Sample < percent0 {
		log.Error("sample must be greater than 0 and less than or equal to 100!")
		return false
	}

	if c.CheckThreadCount <= 0 {
		log.Error("check-thread-count must greater than 0!")
		return false
	}

	return true
}

func pathExists(_path string) (bool, error) {
	_, err := os.Stat(_path)
	if err != nil {
		if os.IsNotExist(err) {
			return false, nil
		}
		return false, errors.Trace(err)
	}
	return true, nil
}

func mkdirAll(base string) error {
	mask := syscall.Umask(0)
	err := os.MkdirAll(base, LocalDirPerm)
	syscall.Umask(mask)
	return errors.Trace(err)
}<|MERGE_RESOLUTION|>--- conflicted
+++ resolved
@@ -195,19 +195,11 @@
 
 	target := t.Target[0]
 	t.FixDir = filepath.Join(t.OutputDir, hash, fmt.Sprintf("fix-on-%s", target))
-<<<<<<< HEAD
-	if err := mkdirAll(t.FixDir); err != nil {
-		return errors.Trace(err)
-	}
-	t.CheckpointDir = filepath.Join(t.OutputDir, hash, "checkpoint")
-	if err := mkdirAll(t.CheckpointDir); err != nil {
-=======
 	if err = mkdirAll(t.FixDir); err != nil {
 		return errors.Trace(err)
 	}
 	t.CheckpointDir = filepath.Join(t.OutputDir, hash, "checkpoint")
 	if err = mkdirAll(t.CheckpointDir); err != nil {
->>>>>>> 6e3af707
 		return errors.Trace(err)
 	}
 	return nil
