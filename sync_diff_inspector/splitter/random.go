--- conflicted
+++ resolved
@@ -34,12 +34,9 @@
 	table     *common.TableDiff
 	chunkSize int64
 	chunks    []*chunk.Range
-	chunksCh  chan []*chunk.Range
 	nextChunk uint
-	errCh     chan error
-
-	dbConn     *sql.DB
-	progressID string
+
+	dbConn *sql.DB
 }
 
 func NewRandomIterator(ctx context.Context, progressID string, table *common.TableDiff, dbConn *sql.DB) (*RandomIterator, error) {
@@ -47,42 +44,23 @@
 }
 
 func NewRandomIteratorWithCheckpoint(ctx context.Context, progressID string, table *common.TableDiff, dbConn *sql.DB, startRange *RangeInfo) (*RandomIterator, error) {
-	rs := &RandomIterator{
-		table:      table,
-		chunkSize:  table.ChunkSize,
-		chunksCh:   make(chan []*chunk.Range, DefaultChannelBuffer),
-		dbConn:     dbConn,
-		progressID: progressID,
-		errCh:      make(chan error, 1),
-	}
-	progress.StartTable(rs.progressID, 0, false)
-	go rs.produceChunks(ctx, startRange)
-	return rs, nil
-
-}
-
-func (s *RandomIterator) produceChunks(ctx context.Context, startRange *RangeInfo) {
-	defer func() {
-		progress.UpdateTotal(s.progressID, 0, true)
-		close(s.chunksCh)
-	}()
 	// get the chunk count by data count and chunk size
 	var splitFieldArr []string
-	if len(s.table.Fields) != 0 {
-		splitFieldArr = strings.Split(s.table.Fields, ",")
+	if len(table.Fields) != 0 {
+		splitFieldArr = strings.Split(table.Fields, ",")
 	}
 
 	for i := range splitFieldArr {
 		splitFieldArr[i] = strings.TrimSpace(splitFieldArr[i])
 	}
 
-	fields, err := GetSplitFields(s.table.Info, splitFieldArr)
+	fields, err := GetSplitFields(table.Info, splitFieldArr)
 	if err != nil {
-		s.errCh <- err
-		return
-	}
+		return nil, errors.Trace(err)
+	}
+
 	chunkRange := chunk.NewChunkRange()
-	where := s.table.Range
+	where := table.Range
 	var iargs []interface{}
 	beginIndex := 0
 	bucketChunkCnt := 0
@@ -91,42 +69,25 @@
 	if startRange != nil {
 		c := startRange.GetChunk()
 		if c.IsLastChunkForTable() {
-			return
+			return &RandomIterator{
+				table:     table,
+				chunkSize: 0,
+				chunks:    nil,
+				nextChunk: 0,
+				dbConn:    dbConn,
+			}, nil
 		}
 		for _, bound := range c.Bounds {
 			chunkRange.Update(bound.Column, bound.Upper, "", true, false)
 		}
 
-		conditions, args := chunkRange.ToString(s.table.Collation)
+		conditions, args := chunkRange.ToString(table.Collation)
 		if len(where) > 0 {
 			where = fmt.Sprintf("((%s) AND %s)", conditions, where)
 		} else {
 			where = fmt.Sprintf("(%s)", conditions)
 		}
 		iargs = utils.StringsToInterfaces(args)
-<<<<<<< HEAD
-	}
-
-	cnt, err := dbutil.GetRowCount(ctx, s.dbConn, s.table.Schema, s.table.Table, where, iargs)
-	if err != nil {
-		s.errCh <- err
-		return
-	}
-
-	chunkSize := s.table.ChunkSize
-	if chunkSize <= 0 {
-		if len(s.table.Info.Indices) != 0 {
-			chunkSize = utils.CalculateChunkSize(cnt)
-		} else {
-			// no index
-			// will use table scan
-			// so we use one chunk
-			chunkSize = cnt
-		}
-	}
-	log.Info("get chunk size for table", zap.Int64("chunk size", chunkSize),
-		zap.String("db", s.table.Schema), zap.String("table", s.table.Table))
-=======
 		beginIndex = c.Index.ChunkIndex + 1
 		bucketChunkCnt = c.Index.ChunkCnt
 		chunkCnt = bucketChunkCnt - beginIndex
@@ -149,24 +110,15 @@
 		}
 		log.Info("get chunk size for table", zap.Int64("chunk size", chunkSize),
 			zap.String("db", table.Schema), zap.String("table", table.Table))
->>>>>>> 8773525a
 
 		chunkCnt = int((cnt + chunkSize - 1) / chunkSize)
 		log.Info("split range by random", zap.Int64("row count", cnt), zap.Int("split chunk num", chunkCnt))
 	}
 
-<<<<<<< HEAD
-	chunks, err := splitRangeByRandom(s.dbConn, chunkRange, int(chunkCnt), s.table.Schema, s.table.Table, fields, s.table.Range, s.table.Collation)
-=======
 	chunks, err := splitRangeByRandom(dbConn, chunkRange, chunkCnt, table.Schema, table.Table, fields, table.Range, table.Collation)
->>>>>>> 8773525a
 	if err != nil {
-		s.errCh <- err
-		return
-	}
-<<<<<<< HEAD
-	chunk.InitChunks(chunks, chunk.Random, 0, s.table.Collation, s.table.Range, len(chunks))
-=======
+		return nil, errors.Trace(err)
+	}
 	chunk.InitChunks(chunks, chunk.Random, 0, 0, beginIndex, table.Collation, table.Range, bucketChunkCnt)
 
 	progress.StartTable(progressID, len(chunks), true)
@@ -177,27 +129,12 @@
 		nextChunk: 0,
 		dbConn:    dbConn,
 	}, nil
->>>>>>> 8773525a
-
-	progress.UpdateTotal(s.progressID, len(chunks), false)
-	s.chunksCh <- chunks
-	return
+
 }
 
 func (s *RandomIterator) Next() (*chunk.Range, error) {
-	var ok bool
 	if uint(len(s.chunks)) <= s.nextChunk {
-		select {
-		case err := <-s.errCh:
-			return nil, errors.Trace(err)
-		case s.chunks, ok = <-s.chunksCh:
-			if !ok && s.chunks == nil {
-				log.Info("close chunks channel for table",
-					zap.String("schema", s.table.Schema), zap.String("table", s.table.Table))
-				return nil, nil
-			}
-		}
-		s.nextChunk = 0
+		return nil, nil
 	}
 	c := s.chunks[s.nextChunk]
 	s.nextChunk = s.nextChunk + 1
