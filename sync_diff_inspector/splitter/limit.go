--- conflicted
+++ resolved
@@ -49,15 +49,9 @@
 	return NewLimitIteratorWithCheckpoint(ctx, progressID, table, dbConn, chunkSize, nil)
 }
 
-<<<<<<< HEAD
 func NewLimitIteratorWithCheckpoint(ctx context.Context, progressID string, table *common.TableDiff, dbConn *sql.DB, chunkSize int, startRange *RangeInfo) (*LimitIterator, error) {
-	indices := dbutil.FindAllIndex(table.Info)
-	if err := utils.GetBetterIndex(ctx, dbConn, table.Schema, table.Table, table.Info, indices); err != nil {
-=======
-func NewLimitIteratorWithCheckpoint(ctx context.Context, table *common.TableDiff, dbConn *sql.DB, chunkSize int, startRange *RangeInfo) (*LimitIterator, error) {
 	indices, err := utils.GetBetterIndex(ctx, dbConn, table.Schema, table.Table, table.Info)
 	if err != nil {
->>>>>>> 39b7216a
 		return nil, errors.Trace(err)
 	}
 	var indexColumns []*model.ColumnInfo
