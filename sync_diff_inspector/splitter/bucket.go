--- conflicted
+++ resolved
@@ -277,12 +277,8 @@
 		// build left chunks for this bucket
 		leftCnt := c.Index.ChunkCnt - c.Index.ChunkIndex - 1
 		if leftCnt > 0 {
-<<<<<<< HEAD
 			chunkRange := chunk.NewChunkRange(s.table.Info)
-=======
-			chunkRange := chunk.NewChunkRange()
 			chunkRange.IndexColumnNames = utils.GetColumnNames(s.indexColumns)
->>>>>>> ac97e969
 
 			for i, column := range s.indexColumns {
 				chunkRange.Update(column.Name.O, "", nextUpperValues[i], false, true)
@@ -314,12 +310,8 @@
 			return
 		}
 
-<<<<<<< HEAD
 		chunkRange := chunk.NewChunkRange(s.table.Info)
-=======
-		chunkRange := chunk.NewChunkRange()
 		chunkRange.IndexColumnNames = utils.GetColumnNames(s.indexColumns)
->>>>>>> ac97e969
 		for j, column := range s.indexColumns {
 			var lowerValue, upperValue string
 			if len(lowerValues) > 0 {
@@ -356,12 +348,8 @@
 	}
 
 	// merge the rest keys into one chunk
-<<<<<<< HEAD
 	chunkRange := chunk.NewChunkRange(s.table.Info)
-=======
-	chunkRange := chunk.NewChunkRange()
 	chunkRange.IndexColumnNames = utils.GetColumnNames(s.indexColumns)
->>>>>>> ac97e969
 	if len(lowerValues) > 0 {
 		for j, column := range s.indexColumns {
 			chunkRange.Update(column.Name.O, lowerValues[j], "", true, false)
