--- conflicted
+++ resolved
@@ -152,16 +152,7 @@
 func (s *BucketIterator) Close() {
 }
 
-<<<<<<< HEAD
-func (s *BucketIterator) splitChunkForBucket(bucketID int, count int64, chunkRange *chunk.Range) {
-	// That count = 0 and then chunkCnt = 0 is OK.
-	// `splitRangeByRandom` will skip when chunkCnt <= 1
-	//            count                     chunkCnt
-	// 0 ... 0.5x ... x ... 1.5x   ------->   1
-	//       1.5x ... 2x ... 2.5x  ------->   2
-=======
 func (s *BucketIterator) splitChunkForBucket(bucketID int, chunkCnt int, chunkRange *chunk.Range) {
->>>>>>> 0e91a490
 	s.chunkPool.Apply(func() {
 		chunks, err := splitRangeByRandom(s.dbConn, chunkRange, chunkCnt, s.table.Schema, s.table.Table, s.indexColumns, s.table.Range, s.table.Collation)
 		if err != nil {
