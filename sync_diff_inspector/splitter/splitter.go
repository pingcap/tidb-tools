// Copyright 2021 PingCAP, Inc.
//
// Licensed under the Apache License, Version 2.0 (the "License");
// you may not use this file except in compliance with the License.
// You may obtain a copy of the License at
//
//     http://www.apache.org/licenses/LICENSE-2.0
//
// Unless required by applicable law or agreed to in writing, software
// distributed under the License is distributed on an "AS IS" BASIS,
// See the License for the specific language governing permissions and
// limitations under the License.

package splitter

import (
	"fmt"

	"github.com/pingcap/tidb-tools/sync_diff_inspector/checkpoints"
	"github.com/pingcap/tidb-tools/sync_diff_inspector/chunk"
)

const (
	SplitThreshold = 1000
)

// ChunkIterator generate next chunk for only one table lazily.
type ChunkIterator interface {
	// Next seeks the next chunk, return nil if seeks to end.
	Next() (*chunk.Range, error)
	Close()
}

// RangeInfo represents the unit of a process chunk.
// It's the only entrance of checkpoint.
type RangeInfo struct {
	ChunkRange *chunk.Range `json:"chunk-range"`
	// for bucket checkpoint
	IndexID int64 `json:"index-id"`

	ProgressID string `json:"progress-id"`
}

// GetTableIndex return the index of table diffs.
// IMPORTANT!!!
// We need to keep the tables order during checkpoint.
// So we should have to save the config info to checkpoint file too
func (r *RangeInfo) GetTableIndex() int { return r.ChunkRange.Index.TableIndex }

<<<<<<< HEAD
func (r *RangeInfo) GetBucketIndex() int { return r.ChunkRange.Index.BucketIndex }
=======
func (r *RangeInfo) GetBucketIndexLeft() int { return r.ChunkRange.Index.BucketIndexLeft }

func (r *RangeInfo) GetBucketIndexRight() int { return r.ChunkRange.Index.BucketIndexRight }
>>>>>>> 8773525a

func (r *RangeInfo) GetChunkIndex() int { return r.ChunkRange.Index.ChunkIndex }

func (r *RangeInfo) GetChunk() *chunk.Range {
	return r.ChunkRange
}

func (r *RangeInfo) Copy() *RangeInfo {
	return &RangeInfo{
		ChunkRange: r.ChunkRange.Clone(),
		IndexID:    r.IndexID,
		ProgressID: r.ProgressID,
	}
}

func (r *RangeInfo) Update(column, lower, upper string, updateLower, updateUpper bool, collation, limits string) {
	r.ChunkRange.Update(column, lower, upper, updateLower, updateUpper)
	conditions, args := r.ChunkRange.ToString(collation)
	r.ChunkRange.Where = fmt.Sprintf("((%s) AND %s)", conditions, limits)
	r.ChunkRange.Args = args
}

func (r *RangeInfo) ToNode() *checkpoints.Node {
	return &checkpoints.Node{
		ChunkRange: r.ChunkRange,
		BucketID:   r.ChunkRange.BucketID,
		IndexID:    r.IndexID,
	}
}

func FromNode(n *checkpoints.Node) *RangeInfo {
	return &RangeInfo{
		ChunkRange: n.ChunkRange,
		IndexID:    n.IndexID,
	}
}<|MERGE_RESOLUTION|>--- conflicted
+++ resolved
@@ -47,13 +47,9 @@
 // So we should have to save the config info to checkpoint file too
 func (r *RangeInfo) GetTableIndex() int { return r.ChunkRange.Index.TableIndex }
 
-<<<<<<< HEAD
-func (r *RangeInfo) GetBucketIndex() int { return r.ChunkRange.Index.BucketIndex }
-=======
 func (r *RangeInfo) GetBucketIndexLeft() int { return r.ChunkRange.Index.BucketIndexLeft }
 
 func (r *RangeInfo) GetBucketIndexRight() int { return r.ChunkRange.Index.BucketIndexRight }
->>>>>>> 8773525a
 
 func (r *RangeInfo) GetChunkIndex() int { return r.ChunkRange.Index.ChunkIndex }
 
