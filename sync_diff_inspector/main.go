// Copyright 2021 PingCAP, Inc.
//
// Licensed under the Apache License, Version 2.0 (the "License");
// you may not use this file except in compliance with the License.
// You may obtain a copy of the License at
//
//     http://www.apache.org/licenses/LICENSE-2.0
//
// Unless required by applicable law or agreed to in writing, software
// distributed under the License is distributed on an "AS IS" BASIS,
// See the License for the specific language governing permissions and
// limitations under the License.

package main

import (
	"context"
	"fmt"
	"os"
	"path/filepath"
	"strings"
	"time"

	_ "github.com/go-sql-driver/mysql"
	"github.com/pingcap/errors"
	"github.com/pingcap/log"
	"github.com/pingcap/tidb-tools/pkg/utils"
	"github.com/pingcap/tidb-tools/sync_diff_inspector/config"
	"github.com/pingcap/tidb/parser/charset"
	flag "github.com/spf13/pflag"
	"go.uber.org/zap"
)

func init() {
	c := &charset.Charset{
		Name:             "gbk",
		DefaultCollation: "gbk_chinese_ci",
		Collations:       map[string]*charset.Collation{},
		Maxlen:           2,
	}
	charset.AddCharset(c)
	for _, coll := range charset.GetCollations() {
		if strings.EqualFold(coll.CharsetName, c.Name) {
			charset.AddCollation(coll)
		}
	}
}

func main() {
	cfg := config.NewConfig()
	err := cfg.Parse(os.Args[1:])
	switch errors.Cause(err) {
	case nil:
	case flag.ErrHelp:
		os.Exit(0)
	default:
		fmt.Printf("Error: %s\n", err.Error())
		cfg.FlagSet.PrintDefaults()
		os.Exit(2)
	}

	if cfg.PrintVersion {
<<<<<<< HEAD
		fmt.Print(utils.GetRawInfo("sync_diff_inspector"))
=======
		fmt.Printf(utils.GetRawInfo("sync_diff_inspector v2.0"))
		return
	}

	if cfg.Template != "" {
		if err := config.ExportTemplateConfig(cfg.Template); err != nil {
			fmt.Printf("%s\n", err.Error())
			os.Exit(2)
		}
>>>>>>> d9fdfa2f
		return
	}

	conf := new(log.Config)
	conf.Level = cfg.LogLevel

	conf.File.Filename = filepath.Join(cfg.Task.OutputDir, config.LogFileName)
	lg, p, e := log.InitLogger(conf)
	if e != nil {
		log.Error("Log init failed!", zap.String("error", e.Error()))
		os.Exit(2)
	}
	log.ReplaceGlobals(lg, p)

	utils.PrintInfo("sync_diff_inspector")

	// Initial config
	err = cfg.Init()
	if err != nil {
		fmt.Printf("Fail to initialize config.\n%s\n", err.Error())
		os.Exit(2)
	}

	ok := cfg.CheckConfig()
	if !ok {
		fmt.Printf("There is something wrong with your config, please check log info in %s\n", conf.File.Filename)
		os.Exit(2)
	}

	log.Info("", zap.Stringer("config", cfg))

	ctx := context.Background()
	if !checkSyncState(ctx, cfg) {
		log.Warn("check failed!!!")
		os.Exit(1)
	}
	log.Info("check pass!!!")
}

func checkSyncState(ctx context.Context, cfg *config.Config) bool {
	beginTime := time.Now()
	defer func() {
		log.Info("check data finished", zap.Duration("cost", time.Since(beginTime)))
	}()

	d, err := NewDiff(ctx, cfg)
	if err != nil {
		fmt.Printf("There is something error when initialize diff, please check log info in %s\n", filepath.Join(cfg.Task.OutputDir, config.LogFileName))
		log.Fatal("failed to initialize diff process", zap.Error(err))
		return false
	}
	defer d.Close()

	err = d.StructEqual(ctx)
	if err != nil {
		fmt.Printf("There is something error when compare structure of table, please check log info in %s\n", filepath.Join(cfg.Task.OutputDir, config.LogFileName))
		log.Fatal("failed to check structure difference", zap.Error(err))
		return false
	}
	if !d.ignoreDataCheck {
		err = d.Equal(ctx)
		if err != nil {
			fmt.Printf("There is something error when compare data of table, please check log info in %s\n", filepath.Join(cfg.Task.OutputDir, config.LogFileName))
			log.Fatal("failed to check data difference", zap.Error(err))
			return false
		}
	} else {
		fmt.Printf("Check table struct only, skip data check\n")
	}
	return d.PrintSummary(ctx)
}<|MERGE_RESOLUTION|>--- conflicted
+++ resolved
@@ -60,10 +60,7 @@
 	}
 
 	if cfg.PrintVersion {
-<<<<<<< HEAD
-		fmt.Print(utils.GetRawInfo("sync_diff_inspector"))
-=======
-		fmt.Printf(utils.GetRawInfo("sync_diff_inspector v2.0"))
+		fmt.Print(utils.GetRawInfo("sync_diff_inspector v2.0"))
 		return
 	}
 
@@ -72,7 +69,6 @@
 			fmt.Printf("%s\n", err.Error())
 			os.Exit(2)
 		}
->>>>>>> d9fdfa2f
 		return
 	}
 
