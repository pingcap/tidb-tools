--- conflicted
+++ resolved
@@ -52,13 +52,9 @@
 		return
 	}
 
-<<<<<<< HEAD
 	ctx := context.Background()
 
-	sourceDB, err := dbutil.CreateDB(cfg.SourceDBCfg)
-=======
 	sourceDB, err := dbutil.OpenDB(cfg.SourceDBCfg)
->>>>>>> 159e8444
 	if err != nil {
 		log.Fatalf("create source db %+v error %v", cfg.SourceDBCfg, err)
 	}
