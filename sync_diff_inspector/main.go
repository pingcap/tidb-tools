// Copyright 2021 PingCAP, Inc.
//
// Licensed under the Apache License, Version 2.0 (the "License");
// you may not use this file except in compliance with the License.
// You may obtain a copy of the License at
//
//     http://www.apache.org/licenses/LICENSE-2.0
//
// Unless required by applicable law or agreed to in writing, software
// distributed under the License is distributed on an "AS IS" BASIS,
// See the License for the specific language governing permissions and
// limitations under the License.

package main

import (
	"context"
	"flag"
	"fmt"
	"os"
	"path/filepath"
	"time"

	_ "github.com/go-sql-driver/mysql"
	"github.com/pingcap/errors"
	"github.com/pingcap/log"
	"github.com/pingcap/tidb-tools/pkg/utils"
	"github.com/pingcap/tidb-tools/sync_diff_inspector/config"
<<<<<<< HEAD
=======
	"github.com/pingcap/tidb-tools/sync_diff_inspector/progress"
>>>>>>> 3e33f6b9
	"github.com/pingcap/tidb-tools/sync_diff_inspector/report"
	"go.uber.org/zap"
)

func main() {
	cfg := config.NewConfig()
	err := cfg.Parse(os.Args[1:])
	switch errors.Cause(err) {
	case nil:
	case flag.ErrHelp:
		os.Exit(0)
	default:
		log.Error("parse cmd flags", zap.Error(err))
		os.Exit(2)
	}

	if cfg.PrintVersion {
		fmt.Printf("version: \n%s", utils.GetRawInfo("sync_diff_inspector"))
		return
	}

	conf := new(log.Config)
	conf.Level = cfg.LogLevel

	conf.File.Filename = filepath.Join(cfg.Task.OutputDir, "sync_diff.log")
	lg, p, e := log.InitLogger(conf)
	if e != nil {
		log.Error("Log init failed!", zap.String("error", e.Error()))
		return
	}
	log.ReplaceGlobals(lg, p)

	utils.PrintInfo("sync_diff_inspector")

	// Initial config
	cfg.Init()

	ok := cfg.CheckConfig()
	if !ok {
		log.Error("there is something wrong with your config, please check it!")
		return
	}

	log.Info("", zap.Stringer("config", cfg))

	ctx := context.Background()
	if !checkSyncState(ctx, cfg) {
		log.Warn("check failed!!!")
		os.Exit(1)
	}
	log.Info("check pass!!!")
}

func checkSyncState(ctx context.Context, cfg *config.Config) bool {
	beginTime := time.Now()
	defer func() {
		log.Info("check data finished", zap.Duration("cost", time.Since(beginTime)))
	}()

	d, err := NewDiff(ctx, cfg)
	if err != nil {
		log.Fatal("failed to initialize diff process", zap.Error(err))
	}
	defer d.Close()

	if !d.ignoreStructCheck {
		err = d.StructEqual(ctx)
		if err != nil {
			log.Fatal("failed to check structure difference", zap.Error(err))
		}
	}
	if !d.ignoreDataCheck {
		err = d.Equal(ctx)
		if err != nil {
			log.Fatal("failed to check data difference", zap.Error(err))
		}
	}
<<<<<<< HEAD
=======
	progress.Close()
	//progress.PrintSummary()
>>>>>>> 3e33f6b9
	if err := d.report.CalculateTotalSize(ctx, d.downstream.GetDB()); err != nil {
		log.Warn("failed to calculate the total size", zap.Error(err))
	}
	err = d.report.CommitSummary(&cfg.Task)
	if err != nil {
		log.Fatal("failed to commit report", zap.Error(err))
	}
<<<<<<< HEAD
	d.report.CommitSummary(&cfg.Task)
	// TODO: do summary
	//d.report.Print()
	// TODO update report
	d.report.Print("sync_diff.log")
=======
	d.report.Print("sync_diff.log", os.Stdout)
>>>>>>> 3e33f6b9
	return d.report.Result == report.Pass
}<|MERGE_RESOLUTION|>--- conflicted
+++ resolved
@@ -26,10 +26,7 @@
 	"github.com/pingcap/log"
 	"github.com/pingcap/tidb-tools/pkg/utils"
 	"github.com/pingcap/tidb-tools/sync_diff_inspector/config"
-<<<<<<< HEAD
-=======
 	"github.com/pingcap/tidb-tools/sync_diff_inspector/progress"
->>>>>>> 3e33f6b9
 	"github.com/pingcap/tidb-tools/sync_diff_inspector/report"
 	"go.uber.org/zap"
 )
@@ -107,11 +104,8 @@
 			log.Fatal("failed to check data difference", zap.Error(err))
 		}
 	}
-<<<<<<< HEAD
-=======
 	progress.Close()
 	//progress.PrintSummary()
->>>>>>> 3e33f6b9
 	if err := d.report.CalculateTotalSize(ctx, d.downstream.GetDB()); err != nil {
 		log.Warn("failed to calculate the total size", zap.Error(err))
 	}
@@ -119,14 +113,6 @@
 	if err != nil {
 		log.Fatal("failed to commit report", zap.Error(err))
 	}
-<<<<<<< HEAD
-	d.report.CommitSummary(&cfg.Task)
-	// TODO: do summary
-	//d.report.Print()
-	// TODO update report
-	d.report.Print("sync_diff.log")
-=======
 	d.report.Print("sync_diff.log", os.Stdout)
->>>>>>> 3e33f6b9
 	return d.report.Result == report.Pass
 }