--- conflicted
+++ resolved
@@ -24,12 +24,9 @@
 	"github.com/pingcap/errors"
 	"github.com/pingcap/log"
 	"github.com/pingcap/tidb-tools/pkg/utils"
-	"github.com/pingcap/tidb-tools/sync_diff_inspector/config"
-<<<<<<< HEAD
+	"github.com/pingcap/tidb-tools/sync_diff_inspector/config
 	"github.com/pingcap/tidb-tools/sync_diff_inspector/progress"
-=======
 	"github.com/pingcap/tidb-tools/sync_diff_inspector/report"
->>>>>>> 39b7216a
 	"go.uber.org/zap"
 )
 
@@ -50,18 +47,12 @@
 		return
 	}
 
-<<<<<<< HEAD
 	conf := new(log.Config)
 	conf.Level = cfg.LogLevel
 	conf.File.Filename = "./output/sync_diff.log"
 	lg, p, e := log.InitLogger(conf)
 	if e != nil {
 		log.Error("Log init failed!", zap.String("error", e.Error()))
-=======
-	l := zap.NewAtomicLevel()
-	if err := l.UnmarshalText([]byte(cfg.LogLevel)); err != nil {
-		log.Error("invalid log level", zap.String("log level", cfg.LogLevel))
->>>>>>> 39b7216a
 		return
 	}
 	log.ReplaceGlobals(lg, p)
@@ -111,12 +102,8 @@
 			log.Fatal("check data difference failed", zap.Error(err))
 		}
 	}
-<<<<<<< HEAD
 	progress.Close()
 	//progress.PrintSummary()
-	d.report.EndTime = time.Now()
-=======
->>>>>>> 39b7216a
 	if err := d.report.CalculateTotalSize(ctx, d.downstream.GetDB()); err != nil {
 		log.Warn("fail to calculate the total size", zap.Error(err))
 	}
