// Copyright 2018 PingCAP, Inc.
//
// Licensed under the Apache License, Version 2.0 (the "License");
// you may not use this file except in compliance with the License.
// You may obtain a copy of the License at
//
//     http://www.apache.org/licenses/LICENSE-2.0
//
// Unless required by applicable law or agreed to in writing, software
// distributed under the License is distributed on an "AS IS" BASIS,
// See the License for the specific language governing permissions and
// limitations under the License.

package main

import (
	"context"
	"fmt"
	"os"
	"regexp"

	"github.com/juju/errors"
	"github.com/ngaut/log"
	"github.com/pingcap/tidb-tools/pkg/dbutil"
	"github.com/pingcap/tidb-tools/pkg/diff"
)

// Diff contains two sql DB, used for comparing.
type Diff struct {
	sourceDBs         map[string]DBConfig
	targetDB          DBConfig
	chunkSize         int
	sample            int
	checkThreadCount  int
	useRowID          bool
	useChecksum       bool
	ignoreDataCheck   bool
	ignoreStructCheck bool
	tables            map[string]map[string]*TableConfig
	fixSQLFile        *os.File
	report            *Report

	ctx context.Context
}

// NewDiff returns a Diff instance.
func NewDiff(ctx context.Context, cfg *Config) (diff *Diff, err error) {
	diff = &Diff{
		sourceDBs:         make(map[string]DBConfig),
		chunkSize:         cfg.ChunkSize,
		sample:            cfg.Sample,
		checkThreadCount:  cfg.CheckThreadCount,
		useRowID:          cfg.UseRowID,
		useChecksum:       cfg.UseChecksum,
		ignoreDataCheck:   cfg.IgnoreDataCheck,
		ignoreStructCheck: cfg.IgnoreStructCheck,
		tables:            make(map[string]map[string]*TableConfig),
		report:            NewReport(),
		ctx:               ctx,
	}

	if err = diff.init(cfg); err != nil {
		diff.Close()
		return nil, errors.Trace(err)
	}

	return diff, nil
}

func (df *Diff) init(cfg *Config) (err error) {
	// create connection for source.
	if err = df.CreateDBConn(cfg); err != nil {
		return errors.Trace(err)
	}

	if err = df.AdjustTableConfig(cfg); err != nil {
		return errors.Trace(err)
	}

	df.fixSQLFile, err = os.Create(cfg.FixSQLFile)
	if err != nil {
		return errors.Trace(err)
	}

	return nil
}

func (df *Diff) CreateDBConn(cfg *Config) (err error) {
	// SetMaxOpenConns and SetMaxIdleConns for connection to avoid error like
	// `dial tcp 10.26.2.1:3306: connect: cannot assign requested address`
	for _, source := range cfg.SourceDBCfg {
		source.Conn, err = dbutil.OpenDB(source.DBConfig)
		if err != nil {
			return errors.Errorf("create source db %+v error %v", source.DBConfig, err)
		}
		source.Conn.SetMaxOpenConns(cfg.CheckThreadCount)
		source.Conn.SetMaxIdleConns(cfg.CheckThreadCount)

		df.sourceDBs[source.InstanceID] = source
		if source.Snapshot != "" {
			err = dbutil.SetSnapshot(df.ctx, source.Conn, source.Snapshot)
			if err != nil {
				return errors.Errorf("set history snapshot %s for source db %+v error %v", source.Snapshot, source.DBConfig, err)
			}
		}
	}

	// create connection for target.
	cfg.TargetDBCfg.Conn, err = dbutil.OpenDB(cfg.TargetDBCfg.DBConfig)
	if err != nil {
		return errors.Errorf("create target db %+v error %v", cfg.TargetDBCfg, err)
	}
	cfg.TargetDBCfg.Conn.SetMaxOpenConns(cfg.CheckThreadCount)
	cfg.TargetDBCfg.Conn.SetMaxIdleConns(cfg.CheckThreadCount)

	df.targetDB = cfg.TargetDBCfg
	if cfg.TargetDBCfg.Snapshot != "" {
		err = dbutil.SetSnapshot(df.ctx, cfg.TargetDBCfg.Conn, cfg.TargetDBCfg.Snapshot)
		if err != nil {
			return errors.Errorf("set history snapshot %s for target db %+v error %v", cfg.TargetDBCfg.Snapshot, cfg.TargetDBCfg, err)
		}
	}

	return nil
}

// AdjustTableConfig adjusts the table's config by check-tables and table-config.
func (df *Diff) AdjustTableConfig(cfg *Config) error {
	allTablesMap, err := df.GetAllTables(cfg)
	if err != nil {
		return errors.Trace(err)
	}

	// fill the table information.
	// will add default source information, don't worry, we will use table config's info replace this later.
	for _, schemaTables := range cfg.Tables {
		df.tables[schemaTables.Schema] = make(map[string]*TableConfig)
		tables := make([]string, 0, len(schemaTables.Tables))
		allTables := allTablesMap[schemaStr(df.targetDB.InstanceID, schemaTables.Schema)]

		for _, table := range schemaTables.Tables {
			matchedTables, err := df.GetMatchTable(df.targetDB, schemaTables.Schema, table, allTables)
			if err != nil {
				return errors.Trace(err)
			}
			tables = append(tables, matchedTables...)
		}

		for _, tableName := range tables {
			tableInfo, err := dbutil.GetTableInfoWithRowID(df.ctx, df.targetDB.Conn, schemaTables.Schema, tableName, cfg.UseRowID)
			if err != nil {
				return errors.Errorf("get table %s.%s's inforamtion error %v", schemaTables.Schema, tableName, errors.Trace(err))
			}

			if _, ok := df.tables[schemaTables.Schema][tableName]; ok {
				log.Errorf("duplicate config for %s.%s", schemaTables.Schema, tableName)
				continue
			}

			df.tables[schemaTables.Schema][tableName] = &TableConfig{
				TableInstance: TableInstance{
					Schema: schemaTables.Schema,
					Table:  tableName,
				},
				IgnoreColumns:   make([]string, 0, 1),
				TargetTableInfo: tableInfo,
				Range:           "TRUE",
				SourceTables: []TableInstance{{
					InstanceID: cfg.SourceDBCfg[0].InstanceID,
					Schema:     schemaTables.Schema,
					Table:      tableName,
				}},
			}
		}
	}

	for _, table := range cfg.TableCfgs {
		if _, ok := df.tables[table.Schema]; !ok {
			return errors.Errorf("schema %s not found in check tables", table.Schema)
		}
		if _, ok := df.tables[table.Schema][table.Table]; !ok {
			return errors.Errorf("table %s.%s not found in check tables", table.Schema, table.Table)
		}

		sourceTables := make([]TableInstance, 0, len(table.SourceTables))
		for _, sourceTable := range table.SourceTables {
			if _, ok := df.sourceDBs[sourceTable.InstanceID]; !ok {
				return errors.Errorf("unkonwn database instance id %s", sourceTable.InstanceID)
			}

			allTables, ok := allTablesMap[schemaStr(df.sourceDBs[sourceTable.InstanceID].InstanceID, sourceTable.Schema)]
			if !ok {
				return errors.Errorf("unknown schema %s in database %+v", sourceTable.Schema, df.sourceDBs[sourceTable.InstanceID])
			}

			tables, err := df.GetMatchTable(df.sourceDBs[sourceTable.InstanceID], sourceTable.Schema, sourceTable.Table, allTables)
			if err != nil {
				return errors.Trace(err)
			}

			for _, table := range tables {
				sourceTables = append(sourceTables, TableInstance{
					InstanceID: sourceTable.InstanceID,
					Schema:     sourceTable.Schema,
					Table:      table,
				})
			}
		}

		if len(sourceTables) != 0 {
			df.tables[table.Schema][table.Table].SourceTables = sourceTables
		}
		if table.Range != "" {
			df.tables[table.Schema][table.Table].Range = table.Range
		}
		df.tables[table.Schema][table.Table].IgnoreColumns = table.IgnoreColumns
		df.tables[table.Schema][table.Table].Field = table.Field
	}

	return nil
}

// GetAllTables get all tables in all databases.
func (df *Diff) GetAllTables(cfg *Config) (map[string]map[string]interface{}, error) {
	allTablesMap := make(map[string]map[string]interface{})

	for _, schemaTables := range cfg.Tables {
		if _, ok := allTablesMap[schemaStr(cfg.TargetDBCfg.InstanceID, schemaTables.Schema)]; ok {
			continue
		}

		allTables, err := dbutil.GetTables(df.ctx, cfg.TargetDBCfg.Conn, schemaTables.Schema)
		if err != nil {
			return nil, errors.Errorf("get tables from %s.%s error %v", cfg.TargetDBCfg.InstanceID, schemaTables.Schema, errors.Trace(err))
		}
		allTablesMap[schemaStr(cfg.TargetDBCfg.InstanceID, schemaTables.Schema)] = sliceToMap(allTables)
	}

	for _, table := range cfg.TableCfgs {
		for _, sourceTable := range table.SourceTables {
			if _, ok := allTablesMap[schemaStr(sourceTable.InstanceID, sourceTable.Schema)]; ok {
				continue
			}

			db, ok := df.sourceDBs[sourceTable.InstanceID]
			if !ok {
				return nil, errors.Errorf("unknown instance id %s", sourceTable.InstanceID)
			}

			allTables, err := dbutil.GetTables(df.ctx, db.Conn, sourceTable.Schema)
			if err != nil {
				return nil, errors.Errorf("get tables from %s.%s error %v", db.InstanceID, sourceTable.Schema, errors.Trace(err))
			}
			allTablesMap[schemaStr(db.InstanceID, sourceTable.Schema)] = sliceToMap(allTables)
		}
	}

	return allTablesMap, nil
}

// GetMatchTable returns all the matched table.
func (df *Diff) GetMatchTable(db DBConfig, schema, table string, allTables map[string]interface{}) ([]string, error) {
	tableNames := make([]string, 0, 1)

	if table[0] == '~' {
		tableRegex := regexp.MustCompile(fmt.Sprintf("(?i)%s", table[1:]))
		for tableName := range allTables {
			if !tableRegex.MatchString(tableName) {
				continue
			}
			tableNames = append(tableNames, tableName)
		}
	} else {
		if _, ok := allTables[table]; ok {
			tableNames = append(tableNames, table)
		} else {
			return nil, errors.Errorf("%s.%s not found in %s", schema, table, db.InstanceID)
		}
	}

	return tableNames, nil
}

// Close closes file and database connection.
func (df *Diff) Close() {
	if df.fixSQLFile != nil {
		df.fixSQLFile.Close()
	}

	for _, db := range df.sourceDBs {
		if db.Conn != nil {
			db.Conn.Close()
		}
	}

	if df.targetDB.Conn != nil {
		df.targetDB.Conn.Close()
	}
}

// Equal tests whether two database have same data and schema.
func (df *Diff) Equal() (err error) {
	defer df.Close()

	for _, schema := range df.tables {
		for _, table := range schema {
			sourceTables := make([]*diff.TableInstance, 0, len(table.SourceTables))
			for _, sourceTable := range table.SourceTables {
				sourceTables = append(sourceTables, &diff.TableInstance{
					Conn:   df.sourceDBs[sourceTable.InstanceID].Conn,
					Schema: sourceTable.Schema,
					Table:  sourceTable.Table,
				})
			}

			td := &diff.TableDiff{
				SourceTables: sourceTables,
				TargetTable: &diff.TableInstance{
					Conn:   df.targetDB.Conn,
					Schema: table.Schema,
					Table:  table.Table,
				},

				IgnoreColumns: table.IgnoreColumns,

				Field:             table.Field,
				Range:             table.Range,
				ChunkSize:         df.chunkSize,
				Sample:            df.sample,
				CheckThreadCount:  df.checkThreadCount,
				UseRowID:          df.useRowID,
				UseChecksum:       df.useChecksum,
				IgnoreStructCheck: df.ignoreStructCheck,
				IgnoreDataCheck:   df.ignoreDataCheck,
			}

			structEqual, dataEqual, err := td.Equal(df.ctx, func(dml string) error {
				_, err := df.fixSQLFile.WriteString(fmt.Sprintf("%s\n", dml))
				return err
			})
			if err != nil {
				log.Errorf("check %s.%s equal failed, error %v", errors.ErrorStack(err))
				return err
			}

			df.report.SetTableStructCheckResult(table.Schema, table.Table, structEqual)
			df.report.SetTableDataCheckResult(table.Schema, table.Table, dataEqual)
			if structEqual && dataEqual {
				df.report.PassNum++
			} else {
				df.report.FailedNum++
			}
		}
<<<<<<< HEAD
=======
		sql = fmt.Sprintf("DELETE FROM `%s`.`%s` WHERE %s;", schema, table.Name, strings.Join(kvs, " AND "))
	default:
		log.Errorf("unknown sql type %s", tp)
>>>>>>> 75ce4766
	}

	return
}<|MERGE_RESOLUTION|>--- conflicted
+++ resolved
@@ -351,12 +351,6 @@
 				df.report.FailedNum++
 			}
 		}
-<<<<<<< HEAD
-=======
-		sql = fmt.Sprintf("DELETE FROM `%s`.`%s` WHERE %s;", schema, table.Name, strings.Join(kvs, " AND "))
-	default:
-		log.Errorf("unknown sql type %s", tp)
->>>>>>> 75ce4766
 	}
 
 	return
