--- conflicted
+++ resolved
@@ -22,10 +22,7 @@
 
 	"github.com/pingcap/errors"
 	"github.com/pingcap/log"
-<<<<<<< HEAD
-=======
 	"github.com/pingcap/tidb-tools/pkg/dbutil"
->>>>>>> 2dca78eb
 	"github.com/pingcap/tidb-tools/sync_diff_inspector/checkpoints"
 	"github.com/pingcap/tidb-tools/sync_diff_inspector/chunk"
 	"github.com/pingcap/tidb-tools/sync_diff_inspector/config"
@@ -55,12 +52,8 @@
 	fixSQLFile        *os.File
 	wg                sync.WaitGroup
 
-<<<<<<< HEAD
-	chunkCh chan *chunk.Range
-=======
 	chunkCh chan *source.TableRange
 	sqlCh   chan string
->>>>>>> 2dca78eb
 	cp      *checkpoints.Checkpointer
 }
 
@@ -80,12 +73,8 @@
 		//TODO add fixSQLFile
 		//fixSQLFile: ???,
 		// TODO use a meaningfull chunk channel buffer
-<<<<<<< HEAD
-		chunkCh: make(chan *chunk.Range, 1024),
-=======
 		chunkCh: make(chan *source.TableRange, 1024),
 		sqlCh:   make(chan string),
->>>>>>> 2dca78eb
 		cp:      new(checkpoints.Checkpointer),
 	}
 
@@ -177,65 +166,6 @@
 	return nil
 }
 
-<<<<<<< HEAD
-func (df *Diff) consume(chunkRange *chunk.Range) {
-	// TODO: if !UseChecksum
-	crc1, err := df.upstream.GetCrc32(chunkRange)
-	if err != nil {
-		// retry or log this chunk's error to checkpoint.
-	}
-	crc2, err := df.downstream.GetCrc32(chunkRange)
-	if err != nil {
-		// retry or log this chunk's error to checkpoint.
-	}
-	var node checkpoints.Node
-	var state string
-	if crc1 != crc2 {
-		// 1. compare rows
-		// 2. generate fix sql
-		state = "failed"
-	} else {
-		// update chunk success state in summary
-		state = "success"
-	}
-	switch chunkRange.Type {
-	case chunk.Bucket:
-		bucketNode := &checkpoints.BucketNode{
-			Inner: checkpoints.Inner{
-				Type: chunkRange.Type,
-				ID:   chunkRange.ID,
-				// TODO need schema
-				Schema: "",
-				// TODO need table
-				Table: "",
-				// TODO translate Bound to string
-				UpperBound: "",
-				ChunkState: state,
-			},
-			// TODO need BucketID
-			BucketID: 0,
-		}
-		node = bucketNode
-	case chunk.Random:
-		randomNode := &checkpoints.RandomNode{
-			Inner: checkpoints.Inner{
-				Type: chunkRange.Type,
-				ID:   chunkRange.ID,
-				// TODO need schema
-				Schema: "",
-				// TODO need table
-				Table: "",
-				// TODO translate Bound to string
-				UpperBound: "",
-				ChunkState: state,
-			},
-			// TODO need random value
-			RandomValue: make([][]string, 0),
-		}
-		node = randomNode
-	}
-	df.cp.NodeChan <- node
-=======
 func (df *Diff) generateChunksIterator() (source.DBIterator, error) {
 	// TODO choose upstream or downstream to generate chunks
 	// if isTiDB(df.upstream) {
@@ -245,7 +175,6 @@
 	//		return df.downstream.GenerateChunksIterator()
 	//}
 	return df.downstream.GenerateChunksIterator(df.chunkSize)
->>>>>>> 2dca78eb
 }
 
 func (df *Diff) handleChunks(ctx context.Context) {
@@ -271,27 +200,6 @@
 	}
 }
 
-<<<<<<< HEAD
-func (df *Diff) generateChunksIterator(ctx context.Context) (source.DBIterator, error) {
-	// TODO choose upstream or downstream to generate chunks
-	// if isTiDB(df.upstream) {
-	//		return df.upstream.GenerateChunksIterator()
-	// }
-	// if isTiDB(df.downstream) {
-	//		return df.downstream.GenerateChunksIterator()
-	//}
-	if df.useCheckpoint {
-		node, err := df.cp.LoadChunks(ctx)
-		if err != nil {
-			log.Warn("the checkpoint load process failed, diable checkpoint")
-			df.useCheckpoint = false
-		}
-		// this method is only run by a single thread, no synchronization need
-		df.cp.SetCurrentSavedID(node.GetID() - 1)
-		return df.downstream.GenerateChunksIterator(node)
-	}
-	return df.downstream.GenerateChunksIterator()
-=======
 func (df *Diff) consume(ctx context.Context, tableChunk *source.TableRange) (bool, error) {
 	// TODO: if !UseChecksum
 	res, err := df.compareChecksum(ctx, tableChunk)
@@ -537,7 +445,6 @@
 	}()
 
 	return stopWriteCh
->>>>>>> 2dca78eb
 }
 
 func setTiDBCfg() {
