--- conflicted
+++ resolved
@@ -32,11 +32,8 @@
 	"github.com/pingcap/tidb-tools/pkg/dbutil"
 	"github.com/pingcap/tidb-tools/sync_diff_inspector/checkpoints"
 	"github.com/pingcap/tidb-tools/sync_diff_inspector/config"
-<<<<<<< HEAD
 	"github.com/pingcap/tidb-tools/sync_diff_inspector/progress"
-=======
 	"github.com/pingcap/tidb-tools/sync_diff_inspector/report"
->>>>>>> 39b7216a
 	"github.com/pingcap/tidb-tools/sync_diff_inspector/source"
 	"github.com/pingcap/tidb-tools/sync_diff_inspector/splitter"
 	"github.com/pingcap/tidb-tools/sync_diff_inspector/utils"
@@ -224,17 +221,11 @@
 			if err != nil {
 				df.report.SetTableMeetError(schema, table, err)
 			}
-<<<<<<< HEAD
-			df.report.AddRowsCnt(schema, table, rowsCnt)
-			if !res {
-				df.report.SetTableDataCheckResult(schema, table, res, rowsAdd, rowsDelete)
-				progress.FailTable(c.ProgressID)
-=======
 			df.report.SetRowsCnt(schema, table, dml.rowCount)
 			df.report.SetTableDataCheckResult(schema, table, isEqual)
 			if !isEqual {
 				df.report.SetTableDataCheckCount(schema, table, dml.rowAdd, dml.rowDelete)
->>>>>>> 39b7216a
+				progress.FailTable(c.ProgressID)
 			}
 			progress.Inc(c.ProgressID)
 		})
@@ -250,16 +241,8 @@
 		if err != nil {
 			return errors.Trace(err)
 		}
-<<<<<<< HEAD
-		if !structEq {
-			df.report.SetTableStructCheckResult(tables[tableIndex].Schema, tables[tableIndex].Table, structEq)
-			progress.RegisterTable(dbutil.TableName(tables[tableIndex].Schema, tables[tableIndex].Table), true, false)
-		} else {
-			progress.RegisterTable(dbutil.TableName(tables[tableIndex].Schema, tables[tableIndex].Table), false, false)
-		}
-=======
+		progress.RegisterTable(dbutil.TableName(tables[tableIndex].Schema, tables[tableIndex].Table), !structEq, false)
 		df.report.SetTableStructCheckResult(tables[tableIndex].Schema, tables[tableIndex].Table, structEq)
->>>>>>> 39b7216a
 	}
 	return nil
 }
