// Copyright 2021 PingCAP, Inc.
//
// Licensed under the Apache License, Version 2.0 (the "License");
// you may not use this file except in compliance with the License.
// You may obtain a copy of the License at
//
//     http://www.apache.org/licenses/LICENSE-2.0
//
// Unless required by applicable law or agreed to in writing, software
// distributed under the License is distributed on an "AS IS" BASIS,
// See the License for the specific language governing permissions and
// limitations under the License.

package main

import (
	"bytes"
	"context"
	"database/sql"
	"fmt"
	"io/fs"
	"os"
	"path/filepath"
	"strings"
	"sync"
	"time"

	"github.com/BurntSushi/toml"
	"github.com/pingcap/errors"
	"github.com/pingcap/failpoint"
	"github.com/pingcap/log"
	"github.com/pingcap/parser/model"
	"github.com/pingcap/tidb-tools/pkg/dbutil"
	"github.com/pingcap/tidb-tools/sync_diff_inspector/checkpoints"
	"github.com/pingcap/tidb-tools/sync_diff_inspector/chunk"
	"github.com/pingcap/tidb-tools/sync_diff_inspector/config"
	"github.com/pingcap/tidb-tools/sync_diff_inspector/progress"
	"github.com/pingcap/tidb-tools/sync_diff_inspector/report"
	"github.com/pingcap/tidb-tools/sync_diff_inspector/source"
	"github.com/pingcap/tidb-tools/sync_diff_inspector/splitter"
	"github.com/pingcap/tidb-tools/sync_diff_inspector/utils"
	tidbconfig "github.com/pingcap/tidb/config"
	"github.com/siddontang/go/ioutil2"
	"go.uber.org/zap"
)

const (
	// checkpointFile represents the checkpoints' file name which used for save and loads chunks
	checkpointFile = "sync_diff_checkpoints.pb"
)

// ChunkDML SQL struct for each chunk
type ChunkDML struct {
	node      *checkpoints.Node
	sqls      []string
	rowAdd    int
	rowDelete int
}

// Diff contains two sql DB, used for comparing.
type Diff struct {
	// we may have multiple sources in dm sharding sync.
	upstream   source.Source
	downstream source.Source

	// workSource is one of upstream/downstream by some policy in #pickSource.
	workSource source.Source

	sample            int
	checkThreadCount  int
	useChecksum       bool
	useCheckpoint     bool
	ignoreDataCheck   bool
	ignoreStructCheck bool
	ignoreStats       bool
	sqlWg             sync.WaitGroup
	checkpointWg      sync.WaitGroup

	FixSQLDir     string
	CheckpointDir string

	sqlCh      chan *ChunkDML
	cp         *checkpoints.Checkpoint
	startRange *splitter.RangeInfo
	report     *report.Report
}

// NewDiff returns a Diff instance.
func NewDiff(ctx context.Context, cfg *config.Config) (diff *Diff, err error) {
	diff = &Diff{
		sample:            cfg.Sample,
		checkThreadCount:  cfg.CheckThreadCount,
		useChecksum:       cfg.UseChecksum,
		useCheckpoint:     cfg.UseCheckpoint,
		ignoreDataCheck:   cfg.IgnoreDataCheck,
		ignoreStructCheck: cfg.IgnoreStructCheck,
		ignoreStats:       cfg.IgnoreStats,
		sqlCh:             make(chan *ChunkDML, splitter.DefaultChannelBuffer),
		cp:                new(checkpoints.Checkpoint),
		report:            report.NewReport(&cfg.Task),
	}
	if err = diff.init(ctx, cfg); err != nil {
		diff.Close()
		return nil, errors.Trace(err)
	}

	return diff, nil
}

func (df *Diff) PrintSummary(ctx context.Context) bool {
	// Stop updating progress bar so that summary won't be flushed.
	progress.Close()
	df.report.CalculateTotalSize(ctx, df.downstream.GetDB())
	err := df.report.CommitSummary()
	if err != nil {
		log.Fatal("failed to commit report", zap.Error(err))
	}
	df.report.Print(os.Stdout)
	return df.report.Result == report.Pass
}

func (df *Diff) Close() {
	if df.upstream != nil {
		df.upstream.Close()
	}
	if df.downstream != nil {
		df.downstream.Close()
	}

	failpoint.Inject("wait-for-checkpoint", func() {
		log.Info("failpoint wait-for-checkpoint injected, skip delete checkpoint file.")
		failpoint.Return()
	})

	if err := os.Remove(filepath.Join(df.CheckpointDir, checkpointFile)); err != nil && !os.IsNotExist(err) {
		log.Fatal("fail to remove the checkpoint file", zap.String("error", err.Error()))
	}
}

func (df *Diff) init(ctx context.Context, cfg *config.Config) (err error) {
	// TODO adjust config
	setTiDBCfg()

	df.downstream, df.upstream, err = source.NewSources(ctx, cfg)
	if err != nil {
		return errors.Trace(err)
	}

	df.workSource = df.pickSource(ctx)
	df.FixSQLDir = cfg.Task.FixDir
	df.CheckpointDir = cfg.Task.CheckpointDir

	sourceConfigs, targetConfig, err := getConfigsForReport(cfg)
	if err != nil {
		return errors.Trace(err)
	}
	df.report.Init(df.downstream.GetTables(), sourceConfigs, targetConfig)
	if err := df.initCheckpoint(); err != nil {
		return errors.Trace(err)
	}
	return nil
}

func (df *Diff) initCheckpoint() error {
	df.cp.Init()

	finishTableNums := 0
	if df.useCheckpoint {
		path := filepath.Join(df.CheckpointDir, checkpointFile)
		if ioutil2.FileExists(path) {
			node, reportInfo, err := df.cp.LoadChunk(path)
			if err != nil {
				return errors.Annotate(err, "the checkpoint load process failed")
			} else {
				// this need not be synchronized, because at the moment, the is only one thread access the section
				log.Info("load checkpoint",
					zap.Any("chunk index", node.GetID()),
					zap.Reflect("chunk", node),
					zap.String("state", node.GetState()))
				df.cp.SetCurrentSavedID(node)
			}

			if node != nil {
				// remove the sql file that ID bigger than node.
				// cause we will generate these sql again.
				err = df.removeSQLFiles(node.GetID())
				if err != nil {
					return errors.Trace(err)
				}
				df.startRange = splitter.FromNode(node)
				df.report.LoadReport(reportInfo)
				finishTableNums = df.startRange.GetTableIndex()
			}
		} else {
			log.Info("not found checkpoint file, start from beginning")
			id := &chunk.ChunkID{TableIndex: -1, BucketIndexLeft: -1, BucketIndexRight: -1, ChunkIndex: -1, ChunkCnt: 0}
			err := df.removeSQLFiles(id)
			if err != nil {
				return errors.Trace(err)
			}
		}
	}
	progress.Init(len(df.workSource.GetTables()), finishTableNums)
	return nil
}

func encodeReportConfig(config *report.ReportConfig) ([]byte, error) {
	buf := new(bytes.Buffer)
	if err := toml.NewEncoder(buf).Encode(config); err != nil {
		return nil, errors.Trace(err)
	}
	return buf.Bytes(), nil
}

func getConfigsForReport(cfg *config.Config) ([][]byte, []byte, error) {
	sourceConfigs := make([]*report.ReportConfig, len(cfg.Task.SourceInstances))
	for i := 0; i < len(cfg.Task.SourceInstances); i++ {
		instance := cfg.Task.SourceInstances[i]

		sourceConfigs[i] = &report.ReportConfig{
			Host:     instance.Host,
			Port:     instance.Port,
			User:     instance.User,
			Snapshot: instance.Snapshot,
			SqlMode:  instance.SqlMode,
		}
	}
	instance := cfg.Task.TargetInstance
	targetConfig := &report.ReportConfig{
		Host:     instance.Host,
		Port:     instance.Port,
		User:     instance.User,
		Snapshot: instance.Snapshot,
		SqlMode:  instance.SqlMode,
	}
	sourceBytes := make([][]byte, len(sourceConfigs))
	var err error
	for i := range sourceBytes {
		sourceBytes[i], err = encodeReportConfig(sourceConfigs[i])
		if err != nil {
			return nil, nil, errors.Trace(err)
		}
	}
	targetBytes, err := encodeReportConfig(targetConfig)
	if err != nil {
		return nil, nil, errors.Trace(err)
	}
	return sourceBytes, targetBytes, nil
}

// Equal tests whether two database have same data and schema.
func (df *Diff) Equal(ctx context.Context) error {
	chunksIter, err := df.generateChunksIterator(ctx)
	if err != nil {
		return errors.Trace(err)
	}
	defer chunksIter.Close()
	pool := utils.NewWorkerPool(uint(df.checkThreadCount), "consumer")
	stopCh := make(chan struct{})

	df.checkpointWg.Add(1)
	go df.handleCheckpoints(ctx, stopCh)
	df.sqlWg.Add(1)
	go df.writeSQLs(ctx)

	defer func() {
		pool.WaitFinished()
		log.Debug("all comsume tasks finished")
		// close the sql channel
		close(df.sqlCh)
		df.sqlWg.Wait()
		stopCh <- struct{}{}
		df.checkpointWg.Wait()
	}()

	for {
		c, err := chunksIter.Next(ctx)
		if err != nil {
			return errors.Trace(err)
		}
		if c == nil {
			// finish read the tables
			break
		}
		log.Info("chunk index", zap.Any("chunk index", c.ChunkRange.Index), zap.Any("chunk bound", c.ChunkRange.Bounds))
		pool.Apply(func() {
			isEqual := df.consume(ctx, c)
			if !isEqual {
				progress.FailTable(c.ProgressID)
			}
			progress.Inc(c.ProgressID)
		})
	}

	return nil
}

func (df *Diff) StructEqual(ctx context.Context) error {
	tables := df.downstream.GetTables()
	tableIndex := 0
	if df.startRange != nil {
		tableIndex = df.startRange.ChunkRange.Index.TableIndex
	}
	for ; tableIndex < len(tables); tableIndex++ {
		isEqual, isSkip, err := df.compareStruct(ctx, tableIndex)
		if err != nil {
			return errors.Trace(err)
		}
		progress.RegisterTable(dbutil.TableName(tables[tableIndex].Schema, tables[tableIndex].Table), !isEqual, isSkip)
		df.report.SetTableStructCheckResult(tables[tableIndex].Schema, tables[tableIndex].Table, isEqual)
	}
	return nil
}

func (df *Diff) compareStruct(ctx context.Context, tableIndex int) (isEqual bool, isSkip bool, err error) {
	sourceTableInfos, err := df.upstream.GetSourceStructInfo(ctx, tableIndex)
	if err != nil {
		return false, true, errors.Trace(err)
	}
	table := df.downstream.GetTables()[tableIndex]
	isEqual, isSkip = utils.CompareStruct(sourceTableInfos, table.Info)
	table.IgnoreDataCheck = isSkip
	return isEqual, isSkip, nil
}

func (df *Diff) startGCKeeperForTiDB(ctx context.Context, db *sql.DB) {
	pdCli, _ := utils.GetPDClientForGC(ctx, db)
	if pdCli != nil {
		// Get latest snapshot
		snap, err := utils.GetSnapshot(ctx, db)
		if err != nil {
			log.Info("failed to get snapshot, user should guarantee the GC stopped during diff progress.")
			return
		}
		if len(snap) == 1 {
			err = utils.StartGCSavepointUpdateService(ctx, pdCli, db, snap[0])
			if err != nil {
				log.Info("failed to keep snapshot, user should guarantee the GC stopped during diff progress.")
			} else {
				log.Info("start update service to keep GC stopped automatically")
			}
		}
	}
}

// pickSource pick one proper source to do some work. e.g. generate chunks
func (df *Diff) pickSource(ctx context.Context) source.Source {
	workSource := df.downstream
	if ok, _ := dbutil.IsTiDB(ctx, df.upstream.GetDB()); ok {
		log.Info("The upstream is TiDB. pick it as work source candidate")
		df.startGCKeeperForTiDB(ctx, df.upstream.GetDB())
		workSource = df.upstream
	}
	if ok, _ := dbutil.IsTiDB(ctx, df.downstream.GetDB()); ok {
		log.Info("The downstream is TiDB. pick it as work source first")
		df.startGCKeeperForTiDB(ctx, df.downstream.GetDB())
		workSource = df.downstream
	}
	return workSource
}

func (df *Diff) generateChunksIterator(ctx context.Context) (source.RangeIterator, error) {
	return df.workSource.GetRangeIterator(ctx, df.startRange, df.workSource.GetTableAnalyzer())
}

func (df *Diff) handleCheckpoints(ctx context.Context, stopCh chan struct{}) {
	// a background goroutine which will insert the verified chunk,
	// and periodically save checkpoint
	log.Info("start handleCheckpoint goroutine")
	defer func() {
		log.Info("close handleCheckpoint goroutine")
		df.checkpointWg.Done()
	}()
	flush := func() {
		chunk := df.cp.GetChunkSnapshot()
		if chunk != nil {
			tableDiff := df.downstream.GetTables()[chunk.GetTableIndex()]
			schema, table := tableDiff.Schema, tableDiff.Table
			r, err := df.report.GetSnapshot(chunk.GetID(), schema, table)
			if err != nil {
				log.Warn("fail to save the report", zap.Error(err))
			}
			_, err = df.cp.SaveChunk(ctx, filepath.Join(df.CheckpointDir, checkpointFile), chunk, r)
			if err != nil {
				log.Warn("fail to save the chunk", zap.Error(err))
				// maybe we should panic, because SaveChunk method should not failed.
			}
		}
	}
	defer flush()
	for {
		select {
		case <-ctx.Done():
			log.Info("Stop do checkpoint by context done")
			return
		case <-stopCh:
			log.Info("Stop do checkpoint")
			return
		case <-time.After(10 * time.Second):
			flush()
		}
	}
}

func (df *Diff) consume(ctx context.Context, rangeInfo *splitter.RangeInfo) bool {
	dml := &ChunkDML{
		node: rangeInfo.ToNode(),
	}
	defer func() { df.sqlCh <- dml }()
	if rangeInfo.ChunkRange.Type == chunk.Empty {
		dml.node.State = checkpoints.IgnoreState
		return true
	}
	tableDiff := df.downstream.GetTables()[rangeInfo.GetTableIndex()]
	schema, table := tableDiff.Schema, tableDiff.Table
	isEqual, count, err := df.compareChecksumAndGetCount(ctx, rangeInfo)
	if err != nil {
		df.report.SetTableMeetError(schema, table, err)
	}
<<<<<<< HEAD
	var state string
	if !isEqual {
=======
	var state string = checkpoints.SuccessState
	dml := &ChunkDML{}
	// If an error occurs during the checksum phase, skip the data compare phase.
	if !isEqual && err == nil {
>>>>>>> fac6fbbc
		log.Debug("checksum failed", zap.Any("chunk id", rangeInfo.ChunkRange.Index), zap.Int64("chunk size", count), zap.String("table", df.workSource.GetTables()[rangeInfo.GetTableIndex()].Table))
		state = checkpoints.FailedState
		// if the chunk's checksum differ, try to do binary check
		info := rangeInfo
		if count > splitter.SplitThreshold {
			log.Debug("count greater than threshold, start do bingenerate", zap.Any("chunk id", rangeInfo.ChunkRange.Index), zap.Int64("chunk size", count))
			info, err = df.BinGenerate(ctx, df.workSource, rangeInfo, count)
			log.Debug("bin generate finished", zap.Reflect("chunk", info.ChunkRange), zap.Any("chunk id", info.ChunkRange.Index))
			if err != nil {
				df.report.SetTableMeetError(schema, table, err)
			}
		}
		_, err := df.compareRows(ctx, info, dml)
		if err != nil {
			df.report.SetTableMeetError(schema, table, err)
		}
	} else if err != nil {
		state = checkpoints.FailedState
	}
	dml.node.State = state
	id := rangeInfo.ChunkRange.Index
	df.report.SetTableDataCheckResult(schema, table, isEqual, dml.rowAdd, dml.rowDelete, id)
	return isEqual
}

func (df *Diff) BinGenerate(ctx context.Context, targetSource source.Source, tableRange *splitter.RangeInfo, count int64) (*splitter.RangeInfo, error) {
	if count <= splitter.SplitThreshold {
		return tableRange, nil
	}
	tableDiff := targetSource.GetTables()[tableRange.GetTableIndex()]
	indices := dbutil.FindAllIndex(tableDiff.Info)
	var (
		isEqual1, isEqual2 bool
		count1, count2     int64
	)
	tableRange1 := tableRange.Copy()
	tableRange2 := tableRange.Copy()
	// if no index, do not split
	if len(indices) == 0 {
		return tableRange, nil
	}
	var index *model.IndexInfo
	// using the index
	for _, i := range indices {
		if tableRange.IndexID == i.ID {
			index = i
			break
		}
	}
	if index == nil {
		log.Warn("cannot found a index to split and disable the BinGenerate",
			zap.String("table", dbutil.TableName(tableDiff.Schema, tableDiff.Table)))
		return nil, nil
	}
	log.Debug("index for BinGenerate", zap.String("index", index.Name.O))
	indexColumns := utils.GetColumnsFromIndex(index, tableDiff.Info)
	if len(indexColumns) == 0 {
		log.Warn("no index to split")
	}
	chunkLimits, args := tableRange.ChunkRange.ToString(tableDiff.Collation)
	limitRange := fmt.Sprintf("(%s) AND %s", chunkLimits, tableDiff.Range)
	midValues, err := utils.GetApproximateMidBySize(ctx, targetSource.GetDB(), tableDiff.Schema, tableDiff.Table, tableDiff.Info, limitRange, args, count)
	log.Debug("mid values", zap.Reflect("mid values", midValues), zap.Reflect("indices", indexColumns), zap.Reflect("bounds", tableRange.ChunkRange.Bounds))
	if err != nil {
		return nil, errors.Trace(err)
	}
	log.Debug("table ranges", zap.Reflect("original range", tableRange))
	for i := range indexColumns {
		log.Debug("update tableRange", zap.String("field", indexColumns[i].Name.O), zap.String("value", midValues[indexColumns[i].Name.O]))
		tableRange1.Update(indexColumns[i].Name.O, "", midValues[indexColumns[i].Name.O], false, true, tableDiff.Collation, tableDiff.Range)
		tableRange2.Update(indexColumns[i].Name.O, midValues[indexColumns[i].Name.O], "", true, false, tableDiff.Collation, tableDiff.Range)
	}
	log.Debug("table ranges", zap.Reflect("tableRange 1", tableRange1), zap.Reflect("tableRange 2", tableRange2))
	isEqual1, count1, err = df.compareChecksumAndGetCount(ctx, tableRange1)
	if err != nil {
		return nil, errors.Trace(err)
	}
	isEqual2, count2, err = df.compareChecksumAndGetCount(ctx, tableRange2)
	if err != nil {
		return nil, errors.Trace(err)
	}
	if count1+count2 != count {
		log.Fatal("the count is not correct",
			zap.Int64("count1", count1),
			zap.Int64("count2", count2),
			zap.Int64("count", count))
	}
	log.Info("chunk split successfully",
		zap.Any("chunk id", tableRange.ChunkRange.Index),
		zap.Int64("count1", count1),
		zap.Int64("count2", count2))

	if !isEqual1 && !isEqual2 {
		return tableRange, nil
	} else if !isEqual1 {
		c, err := df.BinGenerate(ctx, targetSource, tableRange1, count1)
		if err != nil {
			return nil, errors.Trace(err)
		}
		return c, nil
	} else if !isEqual2 {
		c, err := df.BinGenerate(ctx, targetSource, tableRange2, count2)
		if err != nil {
			return nil, errors.Trace(err)
		}
		return c, nil
	} else {
		log.Fatal("the isEqual1 and isEqual2 cannot be both true")
		return nil, nil
	}
}

func (df *Diff) compareChecksumAndGetCount(ctx context.Context, tableRange *splitter.RangeInfo) (bool, int64, error) {
	var wg sync.WaitGroup
	var upstreamInfo, downstreamInfo *source.ChecksumInfo
	wg.Add(1)
	go func() {
		defer wg.Done()
		upstreamInfo = df.upstream.GetCountAndCrc32(ctx, tableRange)
	}()
	downstreamInfo = df.downstream.GetCountAndCrc32(ctx, tableRange)
	wg.Wait()

	if upstreamInfo.Err != nil {
		log.Warn("failed to compare upstream checksum")
		return false, -1, errors.Trace(upstreamInfo.Err)
	}
	if downstreamInfo.Err != nil {
		log.Warn("failed to compare downstream checksum")
		return false, -1, errors.Trace(downstreamInfo.Err)

	}
	// TODO two counts are not necessary equal
	if upstreamInfo.Count == downstreamInfo.Count && upstreamInfo.Checksum == downstreamInfo.Checksum {
		return true, upstreamInfo.Count, nil
	}
	return false, upstreamInfo.Count, nil
}

func (df *Diff) compareRows(ctx context.Context, rangeInfo *splitter.RangeInfo, dml *ChunkDML) (bool, error) {
	rowsAdd, rowsDelete := 0, 0
	upstreamRowsIterator, err := df.upstream.GetRowsIterator(ctx, rangeInfo)
	if err != nil {
		return false, errors.Trace(err)
	}
	defer upstreamRowsIterator.Close()
	downstreamRowsIterator, err := df.downstream.GetRowsIterator(ctx, rangeInfo)
	if err != nil {
		return false, errors.Trace(err)
	}
	defer downstreamRowsIterator.Close()

	var lastUpstreamData, lastDownstreamData map[string]*dbutil.ColumnData
	equal := true

	tableInfo := df.workSource.GetTables()[rangeInfo.GetTableIndex()].Info
	_, orderKeyCols := dbutil.SelectUniqueOrderKey(tableInfo)
	for {
		if lastUpstreamData == nil {
			lastUpstreamData, err = upstreamRowsIterator.Next()
			if err != nil {
				return false, err
			}
		}

		if lastDownstreamData == nil {
			lastDownstreamData, err = downstreamRowsIterator.Next()
			if err != nil {
				return false, err
			}
		}

		if lastUpstreamData == nil {
			// don't have source data, so all the targetRows's data is redundant, should be deleted
			for lastDownstreamData != nil {
				sql := df.downstream.GenerateFixSQL(source.Delete, lastUpstreamData, lastDownstreamData, rangeInfo.GetTableIndex())
				rowsDelete++
				log.Debug("[delete]", zap.String("sql", sql))

				dml.sqls = append(dml.sqls, sql)
				equal = false
				lastDownstreamData, err = downstreamRowsIterator.Next()
				if err != nil {
					return false, err
				}
			}
			break
		}

		if lastDownstreamData == nil {
			// target lack some data, should insert the last source datas
			for lastUpstreamData != nil {
				sql := df.downstream.GenerateFixSQL(source.Insert, lastUpstreamData, lastDownstreamData, rangeInfo.GetTableIndex())
				rowsAdd++
				log.Debug("[insert]", zap.String("sql", sql))

				dml.sqls = append(dml.sqls, sql)
				equal = false

				lastUpstreamData, err = upstreamRowsIterator.Next()
				if err != nil {
					return false, err
				}
			}
			break
		}

		eq, cmp, err := utils.CompareData(lastUpstreamData, lastDownstreamData, orderKeyCols, tableInfo.Columns)
		if err != nil {
			return false, errors.Trace(err)
		}
		if eq {
			lastDownstreamData = nil
			lastUpstreamData = nil
			continue
		}

		equal = false
		sql := ""

		switch cmp {
		case 1:
			// delete
			sql = df.downstream.GenerateFixSQL(source.Delete, lastUpstreamData, lastDownstreamData, rangeInfo.GetTableIndex())
			rowsDelete++
			log.Debug("[delete]", zap.String("sql", sql))
			lastDownstreamData = nil
		case -1:
			// insert
			sql = df.downstream.GenerateFixSQL(source.Insert, lastUpstreamData, lastDownstreamData, rangeInfo.GetTableIndex())
			rowsAdd++
			log.Debug("[insert]", zap.String("sql", sql))
			lastUpstreamData = nil
		case 0:
			// update
			sql = df.downstream.GenerateFixSQL(source.Replace, lastUpstreamData, lastDownstreamData, rangeInfo.GetTableIndex())
			rowsAdd++
			rowsDelete++
			log.Debug("[update]", zap.String("sql", sql))
			lastUpstreamData = nil
			lastDownstreamData = nil
		}

		dml.sqls = append(dml.sqls, sql)
	}
	dml.rowAdd = rowsAdd
	dml.rowDelete = rowsDelete
	return equal, nil
}

// WriteSQLs write sqls to file
func (df *Diff) writeSQLs(ctx context.Context) {
	log.Info("start writeSQLs goroutine")
	defer func() {
		log.Info("close writeSQLs goroutine")
		df.sqlWg.Done()
	}()
	for {
		select {
		case <-ctx.Done():
			return
		case dml, ok := <-df.sqlCh:
			if !ok && dml == nil {
				log.Info("write sql channel closed")
				return
			}
			if len(dml.sqls) > 0 {
				fileName := fmt.Sprintf("%s.sql", utils.GetSQLFileName(dml.node.GetID()))
				fixSQLPath := filepath.Join(df.FixSQLDir, fileName)
				if ok := ioutil2.FileExists(fixSQLPath); ok {
					// unreachable
					log.Fatal("write sql failed: repeat sql happen", zap.Strings("sql", dml.sqls))
				}
				fixSQLFile, err := os.Create(fixSQLPath)
				if err != nil {
					log.Fatal("write sql failed: cannot create file", zap.Strings("sql", dml.sqls), zap.Error(err))
					continue
				}
				// write chunk meta
				chunkRange := dml.node.ChunkRange
				tableDiff := df.workSource.GetTables()[dml.node.GetTableIndex()]
				fixSQLFile.WriteString(fmt.Sprintf("-- table: %s.%s\n-- %s\n", tableDiff.Schema, tableDiff.Table, chunkRange.ToMeta()))
				for _, sql := range dml.sqls {
					_, err = fixSQLFile.WriteString(fmt.Sprintf("%s\n", sql))
					if err != nil {
						log.Fatal("write sql failed", zap.String("sql", sql), zap.Error(err))
					}
				}
				fixSQLFile.Close()
			}
			log.Debug("insert node", zap.Any("chunk index", dml.node.GetID()))
			df.cp.Insert(dml.node)
		}
	}
}

func (df *Diff) removeSQLFiles(checkPointId *chunk.ChunkID) error {
	ts := time.Now().Format("2006-01-02T15:04:05Z07:00")
	dirName := fmt.Sprintf(".trash-%s", ts)
	folderPath := filepath.Join(df.FixSQLDir, dirName)

	if _, err := os.Stat(folderPath); os.IsNotExist(err) {
		err = os.MkdirAll(folderPath, os.ModePerm)
		if err != nil {
			return errors.Trace(err)
		}
	}

	err := filepath.Walk(df.FixSQLDir, func(path string, f fs.FileInfo, err error) error {
		if os.IsNotExist(err) {
			// if path not exists, we should return nil to continue.
			return nil
		}
		if err != nil {
			return errors.Trace(err)
		}

		if f == nil || f.IsDir() {
			return nil
		}

		name := f.Name()
		// in mac osx, the path parameter is absolute path; in linux, the path is relative path to execution base dir,
		// so use Rel to convert to relative path to l.base
		relPath, _ := filepath.Rel(df.FixSQLDir, path)
		oldPath := filepath.Join(df.FixSQLDir, relPath)
		newPath := filepath.Join(folderPath, relPath)
		if strings.Contains(oldPath, ".trash") {
			return nil
		}

		if strings.HasSuffix(name, ".sql") {
			fileIDStr := strings.TrimRight(name, ".sql")
			tableIndex, bucketIndexLeft, bucketIndexRight, chunkIndex, err := utils.GetChunkIDFromSQLFileName(fileIDStr)
			if err != nil {
				return errors.Trace(err)
			}
			fileID := &chunk.ChunkID{
				TableIndex: tableIndex, BucketIndexLeft: bucketIndexLeft, BucketIndexRight: bucketIndexRight, ChunkIndex: chunkIndex, ChunkCnt: 0,
			}
			if err != nil {
				return errors.Trace(err)
			}
			if fileID.Compare(checkPointId) > 0 {
				// move to trash
				err = os.Rename(oldPath, newPath)
				if err != nil {
					return errors.Trace(err)
				}
			}
		}
		return nil
	})
	if err != nil {
		return errors.Trace(err)
	}
	return nil
}

func setTiDBCfg() {
	// to support long index key in TiDB
	tidbCfg := tidbconfig.GetGlobalConfig()
	// 3027 * 4 is the max value the MaxIndexLength can be set
	tidbCfg.MaxIndexLength = 3027 * 4
	tidbconfig.StoreGlobalConfig(tidbCfg)

	log.Info("set tidb cfg")
}<|MERGE_RESOLUTION|>--- conflicted
+++ resolved
@@ -417,15 +417,10 @@
 	if err != nil {
 		df.report.SetTableMeetError(schema, table, err)
 	}
-<<<<<<< HEAD
-	var state string
-	if !isEqual {
-=======
+
 	var state string = checkpoints.SuccessState
-	dml := &ChunkDML{}
 	// If an error occurs during the checksum phase, skip the data compare phase.
 	if !isEqual && err == nil {
->>>>>>> fac6fbbc
 		log.Debug("checksum failed", zap.Any("chunk id", rangeInfo.ChunkRange.Index), zap.Int64("chunk size", count), zap.String("table", df.workSource.GetTables()[rangeInfo.GetTableIndex()].Table))
 		state = checkpoints.FailedState
 		// if the chunk's checksum differ, try to do binary check
