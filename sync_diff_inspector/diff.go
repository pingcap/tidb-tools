// Copyright 2018 PingCAP, Inc.
//
// Licensed under the Apache License, Version 2.0 (the "License");
// you may not use this file except in compliance with the License.
// You may obtain a copy of the License at
//
//     http://www.apache.org/licenses/LICENSE-2.0
//
// Unless required by applicable law or agreed to in writing, software
// distributed under the License is distributed on an "AS IS" BASIS,
// See the License for the specific language governing permissions and
// limitations under the License.

package main

import (
	"context"
	"fmt"
	"os"
	"sync"
	"time"

	"github.com/pingcap/errors"
	"github.com/pingcap/log"
	"github.com/pingcap/parser/model"
	"github.com/pingcap/tidb-tools/pkg/dbutil"
	"github.com/pingcap/tidb-tools/sync_diff_inspector/checkpoints"
	"github.com/pingcap/tidb-tools/sync_diff_inspector/config"
	"github.com/pingcap/tidb-tools/sync_diff_inspector/source"
	"github.com/pingcap/tidb-tools/sync_diff_inspector/splitter"
	"github.com/pingcap/tidb-tools/sync_diff_inspector/utils"
	tidbconfig "github.com/pingcap/tidb/config"
	"go.uber.org/zap"
)

const (
	// checkpointFile represents the checkpoints' file name which used for save and loads chunks
	checkpointFile = "sync_diff_checkpoints.pb"
)

// Diff contains two sql DB, used for comparing.
type Diff struct {
	// we may have multiple sources in dm sharding sync.
	upstream   source.Source
	downstream source.Source

	// workSource is one of upstream/downstream by some policy in #pickSource.
	workSource source.Source

	chunkSize         int
	sample            int
	checkThreadCount  int
	useChecksum       bool
	useCheckpoint     bool
	onlyUseChecksum   bool
	ignoreDataCheck   bool
	ignoreStructCheck bool
	ignoreStats       bool
	fixSQLFile        *os.File
	wg                sync.WaitGroup

	chunkCh chan *splitter.RangeInfo
	sqlCh   chan string
	cp      *checkpoints.Checkpoint
}

// NewDiff returns a Diff instance.
func NewDiff(ctx context.Context, cfg *config.Config) (diff *Diff, err error) {
	diff = &Diff{
		chunkSize:         cfg.ChunkSize,
		sample:            cfg.Sample,
		checkThreadCount:  cfg.CheckThreadCount,
		useChecksum:       cfg.UseChecksum,
		useCheckpoint:     cfg.UseCheckpoint,
		onlyUseChecksum:   cfg.OnlyUseChecksum,
		ignoreDataCheck:   cfg.IgnoreDataCheck,
		ignoreStructCheck: cfg.IgnoreStructCheck,
		ignoreStats:       cfg.IgnoreStats,
		chunkCh:           make(chan *splitter.RangeInfo, splitter.DefaultChannelBuffer),
		sqlCh:             make(chan string, splitter.DefaultChannelBuffer),
		cp:                new(checkpoints.Checkpoint),
	}

	if err = diff.init(ctx, cfg); err != nil {
		diff.Close()
		return nil, errors.Trace(err)
	}

	return diff, nil
}

func (df *Diff) Close() {
	// close sql channel
	close(df.sqlCh)

	if df.fixSQLFile != nil {
		df.fixSQLFile.Close()
	}
	if df.upstream != nil {
		df.upstream.Close()
	}
	if df.downstream != nil {
		df.downstream.Close()
	}
}

func (df *Diff) init(ctx context.Context, cfg *config.Config) (err error) {
	// TODO adjust config
	setTiDBCfg()

	df.downstream, df.upstream, err = source.NewSources(ctx, cfg)

	df.workSource = df.pickSource(ctx)

	df.fixSQLFile, err = os.Create(cfg.FixSQLFile)
	if err != nil {
		return errors.Trace(err)
	}
	df.cp.Init()
	return nil
}

// Equal tests whether two database have same data and schema.
func (df *Diff) Equal(ctx context.Context) error {
	chunksIter, err := df.generateChunksIterator(ctx)
	if err != nil {
		return errors.Trace(err)
	}
	defer chunksIter.Close()

	go df.handleChunks(ctx)

	go df.handleCheckpoints(ctx)
	go df.writeSQLs(ctx)

	for {
		c, err := chunksIter.Next()
		if err != nil {
			return errors.Trace(err)
		}
		if c == nil {
			// finish read the tables
			// if the chunksIter is done, close the chunkCh
			close(df.chunkCh)
			break
		}

		select {
		case <-ctx.Done():
			log.Info("Stop generate chunks by user canceled")
		// Produce chunk
		case df.chunkCh <- c:
		}
	}

	// release source
	df.Close()
	df.wg.Wait()
	return nil
}

// pickSource pick one proper source to do some work. e.g. generate chunks
func (df *Diff) pickSource(ctx context.Context) source.Source {
	if ok, _ := dbutil.IsTiDB(ctx, df.upstream.GetDB()); ok {
		log.Info("The upstream is TiDB. pick it as work source")
		return df.upstream
	}
	if ok, _ := dbutil.IsTiDB(ctx, df.downstream.GetDB()); ok {
		log.Info("The downstream is TiDB. pick it as work source")
		return df.downstream
	}

	// if the both sides are not TiDB, choose any one of them would be ok
	log.Info("pick the downstream as work source")
	return df.downstream
}

func (df *Diff) generateChunksIterator(ctx context.Context) (source.RangeIterator, error) {
	var startRange *splitter.RangeInfo
	if df.useCheckpoint {
		node, err := df.cp.LoadChunk(checkpointFile)
		if err != nil {
			return nil, errors.Annotate(err, "the checkpoint load process failed")
		} else {
			// this need not be synchronized, because at the moment, the is only one thread access the section
			log.Info("load checkpoint",
				zap.Int("id", node.GetID()),
				zap.Reflect("chunk", node),
				zap.String("state", node.GetState()))
			df.cp.SetCurrentSavedID(node.GetID() + 1)
		}
		if node != nil {
			startRange = splitter.FromNode(node)
		}
	}

	return df.workSource.GetRangeIterator(startRange, df.workSource.GetTableAnalyzer())
}

func (df *Diff) handleCheckpoints(ctx context.Context) {
	// a background goroutine which will insert the verified chunk,
	// and periodically save checkpoint
	df.wg.Add(1)
	defer df.wg.Done()
	for {
		select {
		case <-ctx.Done():
			log.Info("Stop do checkpoint")
			return
		case <-time.After(10 * time.Second):
			_, err := df.cp.SaveChunk(ctx, checkpointFile)
			if err != nil {
				log.Warn("fail to save the chunk", zap.Error(err))
				// maybe we should panic, because SaveChunk method should not failed.
			}
		}
	}
}

func (df *Diff) handleChunks(ctx context.Context) {
	df.wg.Add(1)
	defer df.wg.Done()
	// TODO use a meaningfull count
	pool := utils.NewWorkerPool(4, "consumer")
	for {
		select {
		case <-ctx.Done():
			log.Info("Stop consumer chunks by user canceled")
			return
			// TODO: close worker gracefully
		case c, ok := <-df.chunkCh:
			if !ok {
				return
			}
			pool.Apply(func() {
				res, err := df.consume(ctx, c)
				if err != nil {
					// TODO: catch error
				}
				// TODO: handle res
				if res {

				}
			})
		}
	}
}

func (df *Diff) consume(ctx context.Context, rangeInfo *splitter.RangeInfo) (bool, error) {
	isEqual, count, err := df.compareChecksumAndGetCount(ctx, rangeInfo)
	if err != nil {
		return false, errors.Trace(err)
	}
	log.Info("count size",
		zap.Int("chunk id", rangeInfo.ID),
		zap.Int64("chunk size", count))
	var state string
	if !isEqual {
		state = checkpoints.FailedState
		// if the chunk's checksum differ, try to do binary check
		if count > splitter.SplitThreshold {
			rangeInfo, err = df.BinGenerate(ctx, df.workSource, rangeInfo, count)
			if err != nil {
				return false, errors.Trace(err)
			}
		}
		isEqual, err = df.compareRows(ctx, rangeInfo)
		if err != nil {
			return false, err
		}
	} else {
		// update chunk success state in summary
		state = checkpoints.SuccessState
	}

	node := rangeInfo.ToNode()
	node.State = state
	df.cp.Insert(node)
	return isEqual, nil
}

func (df *Diff) BinGenerate(ctx context.Context, targetSource source.Source, tableRange *splitter.RangeInfo, count int64) (*splitter.RangeInfo, error) {
	if count <= splitter.SplitThreshold {
		return tableRange, nil
	}
	// TODO Find great index
	tableDiff := targetSource.GetTable(tableRange.GetTableIndex())
	indices := dbutil.FindAllIndex(tableDiff.Info)

	var (
		isEqual1, isEqual2 bool
		count1, count2     int64
	)
	tableRange1 := tableRange.Copy()
	tableRange2 := tableRange.Copy()
	// if no index, do not split
	if len(indices) == 0 {
		return tableRange, nil
	}
	var index *model.IndexInfo
	// using the index
	for _, i := range indices {
		if tableRange.IndexID == i.ID {
			index = i
			break
		}
	}
	if index == nil {
		log.Error("cannot found a index to split and disable the BinGenerate",
			zap.String("table", dbutil.TableName(tableDiff.Schema, tableDiff.Table)))
		return nil, nil
	}
	log.Debug("index for BinGerate", zap.String("index", index.Name.O))
	indexColumns := utils.GetColumnsFromIndex(index, tableDiff.Info)
	if len(indexColumns) == 0 {
		log.Warn("no index to split")
	}
	chunkLimits, args := tableRange.ChunkRange.ToString(tableDiff.Collation)
	limitRange := fmt.Sprintf("(%s) AND %s", chunkLimits, tableDiff.Range)
	midValues, err := utils.GetApproximateMidBySize(ctx, targetSource.GetDB(), tableDiff.Schema, tableDiff.Table, tableDiff.Info, limitRange, utils.StringsToInterfaces(args), count)
	if err != nil {
		return nil, errors.Trace(err)
	}
	for i, value := range midValues {
		tableRange1.ChunkRange.Update(indexColumns[i].Name.O, "", value, false, true)
		tableRange2.ChunkRange.Update(indexColumns[i].Name.O, value, "", true, false)
	}
	isEqual1, count1, err = df.compareChecksumAndGetCount(ctx, tableRange1)
	if err != nil {
		return nil, errors.Trace(err)
	}
	isEqual2, count2, err = df.compareChecksumAndGetCount(ctx, tableRange2)
	if err != nil {
		return nil, errors.Trace(err)
	}
	if count1+count2 != count {
		log.Error("the count is not correct",
			zap.Int64("count1", count1),
			zap.Int64("count2", count2),
			zap.Int64("count", count))
		panic("count is not correct")
	}
	log.Info("chunk split successfully",
		zap.Int("chunk id", tableRange.ID),
		zap.Int64("count1", count1),
		zap.Int64("count2", count2))

	if !isEqual1 && !isEqual2 {
		return tableRange, nil
	} else if !isEqual1 {
		c, err := df.BinGenerate(ctx, targetSource, tableRange1, count1)
		if err != nil {
			return nil, errors.Trace(err)
		}
		return c, nil
	} else if !isEqual2 {
		c, err := df.BinGenerate(ctx, targetSource, tableRange2, count2)
		if err != nil {
			return nil, errors.Trace(err)
		}
		return c, nil
	} else {
		log.Fatal("the isEqual1 and isEqual2 cannot be both true")
		return nil, nil
	}
}

func (df *Diff) compareChecksumAndGetCount(ctx context.Context, tableRange *splitter.RangeInfo) (bool, int64, error) {
<<<<<<< HEAD
	upstreamCountCh := make(chan int64)
	downstreamCountCh := make(chan int64)
	upstreamChecksumCh := make(chan *source.ChecksumInfo)
	downstreamChecksumCh := make(chan *source.ChecksumInfo)
	go df.upstream.GetCountAndCrc32(tableRange, upstreamCountCh, upstreamChecksumCh)
	go df.downstream.GetCountAndCrc32(tableRange, downstreamCountCh, downstreamChecksumCh)
	var count int64
	if df.workSource == df.upstream {
		count = <-upstreamCountCh
	} else {
		count = <-downstreamCountCh
	}
	crc1Info := <-downstreamChecksumCh
	crc2Info := <-upstreamChecksumCh
=======
	checkSumCh := make(chan *source.ChecksumInfo, 2)
	go df.upstream.GetCountAndCrc32(ctx, tableRange, checkSumCh)
	go df.downstream.GetCountAndCrc32(ctx, tableRange, checkSumCh)

	crc1Info := <-checkSumCh
	crc2Info := <-checkSumCh
	close(checkSumCh)

>>>>>>> 7d8aa3d4
	if crc1Info.Err != nil {
		return false, -1, errors.Trace(crc1Info.Err)
	}
	if crc2Info.Err != nil {
		return false, -1, errors.Trace(crc2Info.Err)

	}
	if crc1Info.Count == crc2Info.Count && crc1Info.Checksum == crc2Info.Checksum {
		return true, crc1Info.Count, nil
	}
	return false, -1, nil
}

func (df *Diff) compareRows(ctx context.Context, rangeInfo *splitter.RangeInfo) (bool, error) {
	upstreamRowsIterator, err := df.upstream.GetRowsIterator(rangeInfo)
	if err != nil {
		return false, errors.Trace(err)
	}
	defer upstreamRowsIterator.Close()
	downstreamRowsIterator, err := df.downstream.GetRowsIterator(rangeInfo)
	if err != nil {
		return false, errors.Trace(err)
	}
	defer downstreamRowsIterator.Close()

	var lastUpstreamData, lastDownstreamData map[string]*dbutil.ColumnData
	equal := true

	for {
		if lastUpstreamData == nil {
			lastUpstreamData, err = upstreamRowsIterator.Next()
			if err != nil {
				return false, err
			}
		}

		if lastDownstreamData == nil {
			lastDownstreamData, err = downstreamRowsIterator.Next()
			if err != nil {
				return false, err
			}
		}

		if lastUpstreamData == nil {
			// don't have source data, so all the targetRows's data is redundant, should be deleted
			for lastDownstreamData != nil {
				sql := df.downstream.GenerateFixSQL(source.Delete, lastDownstreamData, rangeInfo.GetTableIndex())
				log.Info("[delete]", zap.String("sql", sql))

				select {
				case df.sqlCh <- sql:
				case <-ctx.Done():
					return false, nil
				}
				equal = false
				lastDownstreamData, err = downstreamRowsIterator.Next()
				if err != nil {
					return false, err
				}
			}
			break
		}

		if lastDownstreamData != nil {
			// target lack some data, should insert the last source datas
			for lastUpstreamData != nil {
				sql := df.downstream.GenerateFixSQL(source.Replace, lastUpstreamData, rangeInfo.GetTableIndex())
				log.Info("[insert]", zap.String("sql", sql))

				select {
				case df.sqlCh <- sql:
				case <-ctx.Done():
					return false, nil
				}
				equal = false

				lastUpstreamData, err = upstreamRowsIterator.Next()
				if err != nil {
					return false, err
				}
			}
			break
		}

		eq, cmp, err := utils.CompareData(lastUpstreamData, lastDownstreamData, df.workSource.GetTable(rangeInfo.GetTableIndex()).TableOrderKeyCols)
		if err != nil {
			return false, errors.Trace(err)
		}
		if eq {
			lastDownstreamData = nil
			lastUpstreamData = nil
			continue
		}

		equal = false
		sql := ""

		switch cmp {
		case 1:
			// delete
			sql = df.downstream.GenerateFixSQL(source.Delete, lastDownstreamData, rangeInfo.GetTableIndex())
			log.Info("[delete]", zap.String("sql", sql))
			lastDownstreamData = nil
		case -1:
			// insert
			sql = df.downstream.GenerateFixSQL(source.Replace, lastUpstreamData, rangeInfo.GetTableIndex())
			log.Info("[insert]", zap.String("sql", sql))
			lastUpstreamData = nil
		case 0:
			// update
			sql = df.downstream.GenerateFixSQL(source.Replace, lastUpstreamData, rangeInfo.GetTableIndex())
			log.Info("[update]", zap.String("sql", sql))
			lastUpstreamData = nil
			lastDownstreamData = nil
		}

		select {
		case df.sqlCh <- sql:
		case <-ctx.Done():
			return false, nil
		}
	}

	if equal {
		// Log
	} else {
		// log
	}

	return equal, nil
}

// WriteSQLs write sqls to file
func (df *Diff) writeSQLs(ctx context.Context) {
	df.wg.Add(1)
	defer df.wg.Done()

	for {
		select {
		case <-ctx.Done():
			return
		case dml, ok := <-df.sqlCh:
			if !ok {
				log.Info("write sql channel closed")
				return
			}
			_, err := df.fixSQLFile.WriteString(fmt.Sprintf("%s\n", dml))
			if err != nil {
				log.Error("write sql failed", zap.String("sql", dml), zap.Error(err))
			}
		}
	}
}

func setTiDBCfg() {
	// to support long index key in TiDB
	tidbCfg := tidbconfig.GetGlobalConfig()
	// 3027 * 4 is the max value the MaxIndexLength can be set
	tidbCfg.MaxIndexLength = 3027 * 4
	tidbconfig.StoreGlobalConfig(tidbCfg)

	fmt.Println("set tidb cfg")
}<|MERGE_RESOLUTION|>--- conflicted
+++ resolved
@@ -366,22 +366,6 @@
 }
 
 func (df *Diff) compareChecksumAndGetCount(ctx context.Context, tableRange *splitter.RangeInfo) (bool, int64, error) {
-<<<<<<< HEAD
-	upstreamCountCh := make(chan int64)
-	downstreamCountCh := make(chan int64)
-	upstreamChecksumCh := make(chan *source.ChecksumInfo)
-	downstreamChecksumCh := make(chan *source.ChecksumInfo)
-	go df.upstream.GetCountAndCrc32(tableRange, upstreamCountCh, upstreamChecksumCh)
-	go df.downstream.GetCountAndCrc32(tableRange, downstreamCountCh, downstreamChecksumCh)
-	var count int64
-	if df.workSource == df.upstream {
-		count = <-upstreamCountCh
-	} else {
-		count = <-downstreamCountCh
-	}
-	crc1Info := <-downstreamChecksumCh
-	crc2Info := <-upstreamChecksumCh
-=======
 	checkSumCh := make(chan *source.ChecksumInfo, 2)
 	go df.upstream.GetCountAndCrc32(ctx, tableRange, checkSumCh)
 	go df.downstream.GetCountAndCrc32(ctx, tableRange, checkSumCh)
@@ -390,7 +374,6 @@
 	crc2Info := <-checkSumCh
 	close(checkSumCh)
 
->>>>>>> 7d8aa3d4
 	if crc1Info.Err != nil {
 		return false, -1, errors.Trace(crc1Info.Err)
 	}
