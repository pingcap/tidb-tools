--- conflicted
+++ resolved
@@ -306,11 +306,7 @@
 		if count > splitter.SplitThreshold {
 			log.Debug("count greater than threshold, start do bingenerate", zap.Int("chunk id", rangeInfo.ChunkRange.ID), zap.Int64("chunk size", count))
 			rangeInfo, err = df.BinGenerate(ctx, df.workSource, rangeInfo, count)
-<<<<<<< HEAD
-			log.Debug("bingenerate finished", zap.Reflect("chunk", rangeInfo.ChunkRange), zap.Int("chunk id", rangeInfo.ChunkRange.ID))
-=======
-			log.Debug("bin generate finished", zap.Reflect("chunk", rangeInfo.ChunkRange), zap.Int("chunk id", rangeInfo.ID))
->>>>>>> 018441bd
+			log.Debug("bin generate finished", zap.Reflect("chunk", rangeInfo.ChunkRange), zap.Int("chunk id", rangeInfo.ChunkRange.ID))
 			if err != nil {
 				return false, errors.Trace(err)
 			}
