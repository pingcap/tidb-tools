--- conflicted
+++ resolved
@@ -29,10 +29,9 @@
 # the name of the file which saves sqls used to fix different data
 fix-sql-file = "fix.sql"
 
-<<<<<<< HEAD
 # use this tidb's statistics information to split chunk
 # tidb-instance-id = ""
-=======
+
 # uncomment this if comparing data with different database name or table name
 #[[table-rules]]
 #schema-pattern = "test_*"
@@ -40,7 +39,6 @@
 #target-schema = "test"
 #target-table = "t"
 
->>>>>>> 34c808ee
 
 # tables need to check.
 [[check-tables]]
