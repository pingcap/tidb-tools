--- conflicted
+++ resolved
@@ -576,8 +576,12 @@
 
 func GetBetterIndex(ctx context.Context, db *sql.DB, schema, table string, tableInfo *model.TableInfo) ([]*model.IndexInfo, error) {
 	// SELECT COUNT(DISTINCT city)/COUNT(*) FROM `schema`.`table`;
-	indices := make([]*model.IndexInfo, len(tableInfo.Indices))
-	copy(indices, tableInfo.Indices)
+	indices := dbutil.FindAllIndex(tableInfo)
+	for _, index := range indices {
+		if index.Primary || index.Unique {
+			return indices, nil
+		}
+	}
 	sels := make([]float64, len(indices))
 	for _, index := range indices {
 		column := GetColumnsFromIndex(index, tableInfo)[0]
@@ -589,20 +593,7 @@
 		sels = append(sels, selectivity)
 	}
 	sort.Slice(indices, func(i, j int) bool {
-		a := indices[i]
-		b := indices[j]
-		switch {
-		case b.Primary:
-			return false
-		case a.Primary:
-			return true
-		case b.Unique:
-			return false
-		case a.Unique:
-			return true
-		default:
-			return sels[i] > sels[j]
-		}
+		return sels[i] > sels[j]
 	})
 	return indices, nil
 }
@@ -640,26 +631,6 @@
 }
 
 func GetSQLFileName(index *chunk.ChunkID) string {
-<<<<<<< HEAD
-	return fmt.Sprintf("%d:%d:%d", index.TableIndex, index.BucketIndex, index.ChunkIndex)
-}
-
-func GetChunkIDFromSQLFileName(fileIDStr string) (int, int, int, error) {
-	ids := strings.Split(fileIDStr, ":")
-	tableIndex, err := strconv.Atoi(ids[0])
-	if err != nil {
-		return 0, 0, 0, errors.Trace(err)
-	}
-	bucketIndex, err := strconv.Atoi(ids[1])
-	if err != nil {
-		return 0, 0, 0, errors.Trace(err)
-	}
-	chunkIndex, err := strconv.Atoi(ids[2])
-	if err != nil {
-		return 0, 0, 0, errors.Trace(err)
-	}
-	return tableIndex, bucketIndex, chunkIndex, nil
-=======
 	return fmt.Sprintf("%d:%d-%d:%d", index.TableIndex, index.BucketIndexLeft, index.BucketIndexRight, index.ChunkIndex)
 }
 
@@ -683,5 +654,4 @@
 		return 0, 0, 0, 0, errors.Trace(err)
 	}
 	return tableIndex, bucketIndexLeft, bucketIndexRight, chunkIndex, nil
->>>>>>> 8773525a
 }