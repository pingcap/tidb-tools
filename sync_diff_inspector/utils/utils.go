--- conflicted
+++ resolved
@@ -766,10 +766,6 @@
 		if col.Hidden {
 			continue
 		}
-<<<<<<< HEAD
-
-=======
->>>>>>> 640ac789
 		name := dbutil.ColumnName(col.Name.O)
 		// When col value is 0, the result is NULL.
 		// But we can use ISNULL to distinguish between null and 0.
