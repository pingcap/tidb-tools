--- conflicted
+++ resolved
@@ -434,22 +434,6 @@
 
 func (s *testUtilsSuite) TestGetSQLFileName(c *C) {
 	index := &chunk.ChunkID{
-<<<<<<< HEAD
-		TableIndex:  0,
-		BucketIndex: 0,
-		ChunkIndex:  0,
-		ChunkCnt:    10,
-	}
-	c.Assert(GetSQLFileName(index), Equals, "0:0:0")
-}
-
-func (s *testUtilsSuite) TestGetChunkIDFromSQLFileName(c *C) {
-	tableIndex, bucketIndex, chunkIndex, err := GetChunkIDFromSQLFileName("11:12:13")
-	c.Assert(err, IsNil)
-	c.Assert(tableIndex, Equals, 11)
-	c.Assert(bucketIndex, Equals, 12)
-	c.Assert(chunkIndex, Equals, 13)
-=======
 		TableIndex:       1,
 		BucketIndexLeft:  2,
 		BucketIndexRight: 3,
@@ -466,5 +450,4 @@
 	c.Assert(bucketIndexLeft, Equals, 12)
 	c.Assert(bucketIndexRight, Equals, 13)
 	c.Assert(chunkIndex, Equals, 14)
->>>>>>> 8773525a
 }