// Copyright 2021 PingCAP, Inc.
//
// Licensed under the Apache License, Version 2.0 (the "License");
// you may not use this file except in compliance with the License.
// You may obtain a copy of the License at
//
//     http://www.apache.org/licenses/LICENSE-2.0
//
// Unless required by applicable law or agreed to in writing, software
// distributed under the License is distributed on an "AS IS" BASIS,
// See the License for the specific language governing permissions and
// limitations under the License.

package utils

import (
	"context"
	"database/sql/driver"
	"fmt"
	"testing"
	"time"

	"github.com/DATA-DOG/go-sqlmock"
	"github.com/pingcap/tidb-tools/pkg/dbutil"
	"github.com/pingcap/tidb-tools/sync_diff_inspector/chunk"
	"github.com/pingcap/tidb/parser"
	"github.com/pingcap/tidb/parser/model"
	"github.com/stretchr/testify/require"
)

type tableCaseType struct {
	schema         string
	table          string
	createTableSQL string
	rowColumns     []string
	rows           [][]driver.Value
	indices        []string
	sels           []float64
	selected       string
}

func TestWorkerPool(t *testing.T) {
	pool := NewWorkerPool(2, "test")
	infoCh := make(chan uint64)
	doneCh := make(chan struct{})
	var v uint64 = 0
	pool.Apply(func() {
		infoCh <- 2
	})
	pool.Apply(func() {
		new_v := <-infoCh
		v = new_v
		doneCh <- struct{}{}
	})
	<-doneCh
	require.Equal(t, v, uint64(2))
	require.True(t, pool.HasWorker())
	pool.WaitFinished()
}

func TestStringsToInterface(t *testing.T) {
	res := []interface{}{"1", "2", "3"}
	require.Equal(t, res[0], "1")
	require.Equal(t, res[1], "2")
	require.Equal(t, res[2], "3")

	require.Equal(t, MinLenInSlices([][]string{{"123", "324", "r32"}, {"32", "23"}}), 2)

	expectSlice := []string{"2", "3", "4"}
	sliceMap := SliceToMap(expectSlice)
	for _, expect := range expectSlice {
		_, ok := sliceMap[expect]
		require.True(t, ok)
	}
	require.Equal(t, len(sliceMap), len(expectSlice))

	require.Equal(t, UniqueID("123", "456"), "`123`.`456`")

}

func TestBasicTableUtilOperation(t *testing.T) {
	createTableSQL := "create table `test`.`test`(`a` int, `b` varchar(10), `c` float, `d` datetime, primary key(`a`, `b`))"
	tableInfo, err := dbutil.GetTableInfoBySQL(createTableSQL, parser.New())
	require.NoError(t, err)

	query, orderKeyCols := GetTableRowsQueryFormat("test", "test", tableInfo, "123")
<<<<<<< HEAD
	require.Equal(t, query, "SELECT /*!40001 SQL_NO_CACHE */ `a`, `b`, `c`, `d` FROM `test`.`test` WHERE %s ORDER BY `a`,`b` COLLATE '123'")
=======
	require.Equal(t, query, "SELECT /*!40001 SQL_NO_CACHE */ `a`, `b`, round(`c`, 5-floor(log10(abs(`c`)))) as `c`, `d` FROM `test`.`test` WHERE %s ORDER BY `a`,`b` COLLATE \"123\"")
>>>>>>> d9fdfa2f
	expectName := []string{"a", "b"}
	for i, col := range orderKeyCols {
		require.Equal(t, col.Name.O, expectName[i])
	}

	data1 := map[string]*dbutil.ColumnData{
		"a": {Data: []byte("1"), IsNull: false},
		"b": {Data: []byte("a"), IsNull: false},
		"c": {Data: []byte("1.22"), IsNull: false},
		"d": {Data: []byte("sdf"), IsNull: false},
	}
	data2 := map[string]*dbutil.ColumnData{
		"a": {Data: []byte("1"), IsNull: false},
		"b": {Data: []byte("b"), IsNull: false},
		"c": {Data: []byte("2.22"), IsNull: false},
		"d": {Data: []byte("sdf"), IsNull: false},
	}
	data3 := map[string]*dbutil.ColumnData{
		"a": {Data: []byte("2"), IsNull: false},
		"b": {Data: []byte("a"), IsNull: false},
		"c": {Data: []byte("0.22"), IsNull: false},
		"d": {Data: []byte("asdf"), IsNull: false},
	}
	data4 := map[string]*dbutil.ColumnData{
		"a": {Data: []byte("1"), IsNull: false},
		"b": {Data: []byte("a"), IsNull: true},
		"c": {Data: []byte("0.221"), IsNull: false},
		"d": {Data: []byte("asdf"), IsNull: false},
	}
	data5 := map[string]*dbutil.ColumnData{
		"a": {Data: []byte("2"), IsNull: false},
		"b": {Data: []byte("a"), IsNull: true},
		"c": {Data: []byte("0.222"), IsNull: false},
		"d": {Data: []byte("asdf"), IsNull: false},
	}
	data6 := map[string]*dbutil.ColumnData{
		"a": {Data: []byte("1"), IsNull: true},
		"b": {Data: []byte("a"), IsNull: false},
		"c": {Data: []byte("0.2221"), IsNull: false},
		"d": {Data: []byte("asdf"), IsNull: false},
	}

	data7 := map[string]*dbutil.ColumnData{
		"a": {Data: []byte("1"), IsNull: true},
		"b": {Data: []byte("a"), IsNull: false},
		"c": {Data: []byte("0.2221"), IsNull: false},
		"d": {Data: []byte("asdf"), IsNull: false},
	}

	columns := tableInfo.Columns

	require.Equal(t, GenerateReplaceDML(data1, tableInfo, "schema"), "REPLACE INTO `schema`.`test`(`a`,`b`,`c`,`d`) VALUES (1,'a',1.22,'sdf');")
	require.Equal(t, GenerateReplaceDMLWithAnnotation(data1, data2, tableInfo, "schema"),
		"/*\n"+
			"  DIFF COLUMNS ╏ `B` ╏ `C`   \n"+
			"╍╍╍╍╍╍╍╍╍╍╍╍╍╍╍╋╍╍╍╍╍╋╍╍╍╍╍╍╍\n"+
			"  source data  ╏ 'a' ╏ 1.22  \n"+
			"╍╍╍╍╍╍╍╍╍╍╍╍╍╍╍╋╍╍╍╍╍╋╍╍╍╍╍╍╍\n"+
			"  target data  ╏ 'b' ╏ 2.22  \n"+
			"╍╍╍╍╍╍╍╍╍╍╍╍╍╍╍╋╍╍╍╍╍╋╍╍╍╍╍╍╍\n"+
			"*/\n"+
			"REPLACE INTO `schema`.`test`(`a`,`b`,`c`,`d`) VALUES (1,'a',1.22,'sdf');")
	require.Equal(t, GenerateDeleteDML(data1, tableInfo, "schema"), "DELETE FROM `schema`.`test` WHERE `a` = 1 AND `b` = 'a' AND `c` = 1.22 AND `d` = 'sdf' LIMIT 1;")

	// same
	equal, cmp, err := CompareData(data1, data1, orderKeyCols, columns)
	require.NoError(t, err)
	require.Equal(t, cmp, int32(0))
	require.True(t, equal)

	// orderkey same but other column different
	equal, cmp, err = CompareData(data1, data3, orderKeyCols, columns)
	require.NoError(t, err)
	require.Equal(t, cmp, int32(-1))
	require.False(t, equal)

	equal, cmp, err = CompareData(data3, data1, orderKeyCols, columns)
	require.NoError(t, err)
	require.Equal(t, cmp, int32(1))
	require.False(t, equal)

	// orderKey different
	equal, cmp, err = CompareData(data1, data2, orderKeyCols, columns)
	require.NoError(t, err)
	require.Equal(t, cmp, int32(-1))
	require.False(t, equal)

	equal, cmp, err = CompareData(data2, data1, orderKeyCols, columns)
	require.NoError(t, err)
	require.Equal(t, cmp, int32(1))
	require.False(t, equal)

	equal, cmp, err = CompareData(data4, data1, orderKeyCols, columns)
	require.NoError(t, err)
	require.Equal(t, cmp, int32(0))
	require.False(t, equal)

	equal, cmp, err = CompareData(data1, data4, orderKeyCols, columns)
	require.NoError(t, err)
	require.Equal(t, cmp, int32(0))
	require.False(t, equal)

	equal, cmp, err = CompareData(data5, data4, orderKeyCols, columns)
	require.NoError(t, err)
	require.Equal(t, cmp, int32(1))
	require.False(t, equal)

	equal, cmp, err = CompareData(data4, data5, orderKeyCols, columns)
	require.NoError(t, err)
	require.Equal(t, cmp, int32(-1))
	require.False(t, equal)

	equal, cmp, err = CompareData(data4, data6, orderKeyCols, columns)
	require.NoError(t, err)
	require.Equal(t, cmp, int32(1))
	require.False(t, equal)

	equal, cmp, err = CompareData(data6, data4, orderKeyCols, columns)
	require.NoError(t, err)
	require.Equal(t, cmp, int32(-1))
	require.False(t, equal)

	equal, cmp, err = CompareData(data6, data7, orderKeyCols, columns)
	require.NoError(t, err)
	require.Equal(t, cmp, int32(0))
	require.True(t, equal)

	// Test ignore columns
	createTableSQL = "create table `test`.`test`(`a` int, `c` float, `b` varchar(10), `d` datetime, `e` timestamp, primary key(`a`, `b`), key(`c`, `d`))"
	tableInfo, err = dbutil.GetTableInfoBySQL(createTableSQL, parser.New())
	require.NoError(t, err)

	require.Equal(t, len(tableInfo.Indices), 2)
	require.Equal(t, len(tableInfo.Columns), 5)
	require.Equal(t, tableInfo.Indices[0].Columns[1].Name.O, "b")
	require.Equal(t, tableInfo.Indices[0].Columns[1].Offset, 2)
	info, hasTimeStampType := ResetColumns(tableInfo, []string{"c"})
	require.True(t, hasTimeStampType)
	require.Equal(t, len(info.Indices), 1)
	require.Equal(t, len(info.Columns), 4)
	require.Equal(t, tableInfo.Indices[0].Columns[1].Name.O, "b")
	require.Equal(t, tableInfo.Indices[0].Columns[1].Offset, 1)
}

func TestGetCountAndCRC32Checksum(t *testing.T) {
	ctx, cancel := context.WithTimeout(context.Background(), 20*time.Second)
	defer cancel()

	conn, mock, err := sqlmock.New()
	require.NoError(t, err)
	defer conn.Close()

	createTableSQL := "create table `test`.`test`(`a` int, `c` float, `b` varchar(10), `d` datetime, primary key(`a`, `b`), key(`c`, `d`))"
	tableInfo, err := dbutil.GetTableInfoBySQL(createTableSQL, parser.New())
	require.NoError(t, err)

	mock.ExpectQuery("SELECT COUNT.*FROM `test_schema`\\.`test_table` WHERE \\[23 45\\].*").WithArgs("123", "234").WillReturnRows(sqlmock.NewRows([]string{"CNT", "CHECKSUM"}).AddRow(123, 456))

	count, checksum, err := GetCountAndCRC32Checksum(ctx, conn, "test_schema", "test_table", tableInfo, "[23 45]", []interface{}{"123", "234"})
	require.NoError(t, err)
	require.Equal(t, count, int64(123))
	require.Equal(t, checksum, int64(456))
}

func TestGetApproximateMid(t *testing.T) {
	ctx, cancel := context.WithTimeout(context.Background(), 20*time.Second)
	defer cancel()

	conn, mock, err := sqlmock.New()
	require.NoError(t, err)
	defer conn.Close()

	createTableSQL := "create table `test`.`test`(`a` int, `b` varchar(10), primary key(`a`, `b`))"
	tableInfo, err := dbutil.GetTableInfoBySQL(createTableSQL, parser.New())
	require.NoError(t, err)

	rows := sqlmock.NewRows([]string{"a", "b"}).AddRow("5", "10")
	mock.ExpectQuery("SELECT `a`, `b` FROM `test`.`test_utils` WHERE 2222 ORDER BY `a`, `b` LIMIT 1 OFFSET 10").WithArgs("aaaa").WillReturnRows(rows)

	data, err := GetApproximateMidBySize(ctx, conn, "test", "test_utils", tableInfo.Columns, "2222", []interface{}{"aaaa"}, 20)
	require.NoError(t, err)
	require.Equal(t, data["a"], "5")
	require.Equal(t, data["b"], "10")

	// no data
	rows = sqlmock.NewRows([]string{"a", "b"})
	mock.ExpectQuery("SELECT `a`, `b` FROM `test`\\.`test_utils` WHERE 2222.* LIMIT 1 OFFSET 10*").WithArgs("aaaa").WillReturnRows(rows)

	data, err = GetApproximateMidBySize(ctx, conn, "test", "test_utils", tableInfo.Columns, "2222", []interface{}{"aaaa"}, 20)
	require.NoError(t, err)
	require.Nil(t, data)
}

func TestGenerateSQLs(t *testing.T) {
	createTableSQL := "CREATE TABLE `diff_test`.`atest` (`id` int(24), `name` varchar(24), `birthday` datetime, `update_time` time, `money` decimal(20,2), `id_gen` int(11) GENERATED ALWAYS AS ((`id` + 1)) VIRTUAL, primary key(`id`, `name`))"
	tableInfo, err := dbutil.GetTableInfoBySQL(createTableSQL, parser.New())
	require.NoError(t, err)

	rowsData := map[string]*dbutil.ColumnData{
		"id":          {Data: []byte("1"), IsNull: false},
		"name":        {Data: []byte("xxx"), IsNull: false},
		"birthday":    {Data: []byte("2018-01-01 00:00:00"), IsNull: false},
		"update_time": {Data: []byte("10:10:10"), IsNull: false},
		"money":       {Data: []byte("11.1111"), IsNull: false},
		"id_gen":      {Data: []byte("2"), IsNull: false}, // generated column should not be contained in fix sql
	}

	replaceSQL := GenerateReplaceDML(rowsData, tableInfo, "diff_test")
	deleteSQL := GenerateDeleteDML(rowsData, tableInfo, "diff_test")
	require.Equal(t, replaceSQL, "REPLACE INTO `diff_test`.`atest`(`id`,`name`,`birthday`,`update_time`,`money`) VALUES (1,'xxx','2018-01-01 00:00:00','10:10:10',11.1111);")
	require.Equal(t, deleteSQL, "DELETE FROM `diff_test`.`atest` WHERE `id` = 1 AND `name` = 'xxx' AND `birthday` = '2018-01-01 00:00:00' AND `update_time` = '10:10:10' AND `money` = 11.1111 LIMIT 1;")

	// test the unique key
	createTableSQL2 := "CREATE TABLE `diff_test`.`atest` (`id` int(24), `name` varchar(24), `birthday` datetime, `update_time` time, `money` decimal(20,2), unique key(`id`, `name`))"
	tableInfo2, err := dbutil.GetTableInfoBySQL(createTableSQL2, parser.New())
	require.NoError(t, err)
	replaceSQL = GenerateReplaceDML(rowsData, tableInfo2, "diff_test")
	deleteSQL = GenerateDeleteDML(rowsData, tableInfo2, "diff_test")
	require.Equal(t, replaceSQL, "REPLACE INTO `diff_test`.`atest`(`id`,`name`,`birthday`,`update_time`,`money`) VALUES (1,'xxx','2018-01-01 00:00:00','10:10:10',11.1111);")
	require.Equal(t, deleteSQL, "DELETE FROM `diff_test`.`atest` WHERE `id` = 1 AND `name` = 'xxx' AND `birthday` = '2018-01-01 00:00:00' AND `update_time` = '10:10:10' AND `money` = 11.1111 LIMIT 1;")

	// test value is nil
	rowsData["name"] = &dbutil.ColumnData{Data: []byte(""), IsNull: true}
	replaceSQL = GenerateReplaceDML(rowsData, tableInfo, "diff_test")
	deleteSQL = GenerateDeleteDML(rowsData, tableInfo, "diff_test")
	require.Equal(t, replaceSQL, "REPLACE INTO `diff_test`.`atest`(`id`,`name`,`birthday`,`update_time`,`money`) VALUES (1,NULL,'2018-01-01 00:00:00','10:10:10',11.1111);")
	require.Equal(t, deleteSQL, "DELETE FROM `diff_test`.`atest` WHERE `id` = 1 AND `name` is NULL AND `birthday` = '2018-01-01 00:00:00' AND `update_time` = '10:10:10' AND `money` = 11.1111 LIMIT 1;")

	rowsData["id"] = &dbutil.ColumnData{Data: []byte(""), IsNull: true}
	replaceSQL = GenerateReplaceDML(rowsData, tableInfo, "diff_test")
	deleteSQL = GenerateDeleteDML(rowsData, tableInfo, "diff_test")
	require.Equal(t, replaceSQL, "REPLACE INTO `diff_test`.`atest`(`id`,`name`,`birthday`,`update_time`,`money`) VALUES (NULL,NULL,'2018-01-01 00:00:00','10:10:10',11.1111);")
	require.Equal(t, deleteSQL, "DELETE FROM `diff_test`.`atest` WHERE `id` is NULL AND `name` is NULL AND `birthday` = '2018-01-01 00:00:00' AND `update_time` = '10:10:10' AND `money` = 11.1111 LIMIT 1;")

	// test value with "'"
	rowsData["name"] = &dbutil.ColumnData{Data: []byte("a'a"), IsNull: false}
	replaceSQL = GenerateReplaceDML(rowsData, tableInfo, "diff_test")
	deleteSQL = GenerateDeleteDML(rowsData, tableInfo, "diff_test")
	require.Equal(t, replaceSQL, "REPLACE INTO `diff_test`.`atest`(`id`,`name`,`birthday`,`update_time`,`money`) VALUES (NULL,'a\\'a','2018-01-01 00:00:00','10:10:10',11.1111);")
	require.Equal(t, deleteSQL, "DELETE FROM `diff_test`.`atest` WHERE `id` is NULL AND `name` = 'a\\'a' AND `birthday` = '2018-01-01 00:00:00' AND `update_time` = '10:10:10' AND `money` = 11.1111 LIMIT 1;")
}

func TestResetColumns(t *testing.T) {
	createTableSQL1 := "CREATE TABLE `test`.`atest` (`a` int, `b` int, `c` int, `d` int, primary key(`a`))"
	tableInfo1, err := dbutil.GetTableInfoBySQL(createTableSQL1, parser.New())
	require.NoError(t, err)
	tbInfo, hasTimeStampType := ResetColumns(tableInfo1, []string{"a"})
	require.Equal(t, len(tbInfo.Columns), 3)
	require.Equal(t, len(tbInfo.Indices), 0)
	require.Equal(t, tbInfo.Columns[2].Offset, 2)
	require.False(t, hasTimeStampType)

	createTableSQL2 := "CREATE TABLE `test`.`atest` (`a` int, `b` int, `c` int, `d` int, primary key(`a`), index idx(`b`, `c`))"
	tableInfo2, err := dbutil.GetTableInfoBySQL(createTableSQL2, parser.New())
	require.NoError(t, err)
	tbInfo, _ = ResetColumns(tableInfo2, []string{"a", "b"})
	require.Equal(t, len(tbInfo.Columns), 2)
	require.Equal(t, len(tbInfo.Indices), 0)

	createTableSQL3 := "CREATE TABLE `test`.`atest` (`a` int, `b` int, `c` int, `d` int, primary key(`a`), index idx(`b`, `c`))"
	tableInfo3, err := dbutil.GetTableInfoBySQL(createTableSQL3, parser.New())
	require.NoError(t, err)
	tbInfo, _ = ResetColumns(tableInfo3, []string{"b", "c"})
	require.Equal(t, len(tbInfo.Columns), 2)
	require.Equal(t, len(tbInfo.Indices), 1)
}

func TestGetTableSize(t *testing.T) {
	ctx, cancel := context.WithTimeout(context.Background(), 10*time.Second)
	defer cancel()

	conn, mock, err := sqlmock.New()
	require.NoError(t, err)
	defer conn.Close()
	dataRows := sqlmock.NewRows([]string{"a", "b"})
	rowNums := 1000
	for k := 0; k < rowNums; k++ {
		str := fmt.Sprintf("%d", k)
		dataRows.AddRow(str, str)
	}
	sizeRows := sqlmock.NewRows([]string{"data"})
	sizeRows.AddRow("8000")
	mock.ExpectQuery("data").WillReturnRows(sizeRows)
	size, err := GetTableSize(ctx, conn, "test", "test")
	require.NoError(t, err)
	require.Equal(t, size, int64(8000))
}

func TestGetBetterIndex(t *testing.T) {
	ctx, cancel := context.WithTimeout(context.Background(), 10*time.Second)
	defer cancel()
	conn, mock, err := sqlmock.New()
	require.NoError(t, err)
	defer conn.Close()
	tableCases := []*tableCaseType{
		{
			schema:         "single_index",
			table:          "test1",
			createTableSQL: "CREATE TABLE `single_index`.`test1` (`a` int, `b` char, primary key(`a`), index(`b`))",
			rowColumns:     []string{"a", "b"},
			rows: [][]driver.Value{
				{"1", "a"},
				{"2", "a"},
				{"3", "b"},
				{"4", "b"},
				{"5", "c"},
				{"6", "c"},
				{"7", "d"},
				{"8", "d"},
				{"9", "e"},
				{"A", "e"},
				{"B", "f"},
				{"C", "f"},
			},
			indices:  []string{"PRIMARY", "b"},
			sels:     []float64{1.0, 0.5},
			selected: "PRIMARY",
		}, {
			schema:         "single_index",
			table:          "test1",
			createTableSQL: "CREATE TABLE `single_index`.`test1` (`a` int, `b` char, index(a), index(b))",
			rowColumns:     []string{"a", "b"},
			rows: [][]driver.Value{
				{"1", "a"},
				{"2", "a"},
				{"3", "b"},
				{"4", "b"},
				{"5", "c"},
				{"6", "c"},
				{"7", "d"},
				{"8", "d"},
				{"9", "e"},
				{"A", "e"},
				{"B", "f"},
				{"C", "f"},
			},
			indices:  []string{"a", "b"},
			sels:     []float64{1.0, 0.5},
			selected: "a",
		},
	}
	tableCase := tableCases[0]
	tableInfo, err := dbutil.GetTableInfoBySQL(tableCase.createTableSQL, parser.New())
	require.NoError(t, err)
	indices := dbutil.FindAllIndex(tableInfo)
	for i, index := range indices {
		require.Equal(t, index.Name.O, tableCase.indices[i])
	}
	for i, col := range tableCase.rowColumns {
		retRows := sqlmock.NewRows([]string{"SEL"})
		retRows.AddRow(tableCase.sels[i])
		mock.ExpectQuery("SELECT").WillReturnRows(retRows)
		sel, err := GetSelectivity(ctx, conn, tableCase.schema, tableCase.table, col, tableInfo)
		require.NoError(t, err)
		require.Equal(t, sel, tableCase.sels[i])
	}
	indices, err = GetBetterIndex(ctx, conn, "single_index", "test1", tableInfo)
	require.NoError(t, err)
	require.Equal(t, indices[0].Name.O, tableCase.selected)

	tableCase = tableCases[1]
	tableInfo, err = dbutil.GetTableInfoBySQL(tableCase.createTableSQL, parser.New())
	require.NoError(t, err)
	indices = dbutil.FindAllIndex(tableInfo)
	for i, index := range indices {
		require.Equal(t, index.Name.O, tableCase.indices[i])
	}
	for i, col := range tableCase.rowColumns {
		retRows := sqlmock.NewRows([]string{"SEL"})
		retRows.AddRow(tableCase.sels[i])
		mock.ExpectQuery("SELECT").WillReturnRows(retRows)
		sel, err := GetSelectivity(ctx, conn, tableCase.schema, tableCase.table, col, tableInfo)
		require.NoError(t, err)
		require.Equal(t, sel, tableCase.sels[i])
	}
	mock.ExpectQuery("SELECT COUNT\\(DISTINCT `a.*").WillReturnRows(sqlmock.NewRows([]string{"SEL"}).AddRow("2"))
	mock.ExpectQuery("SELECT COUNT\\(DISTINCT `b.*").WillReturnRows(sqlmock.NewRows([]string{"SEL"}).AddRow("5"))
	indices, err = GetBetterIndex(ctx, conn, "single_index", "test1", tableInfo)
	require.NoError(t, err)
	require.Equal(t, indices[0].Name.O, tableCase.selected)

}

func TestCalculateChunkSize(t *testing.T) {
	require.Equal(t, CalculateChunkSize(1000), int64(50000))
	require.Equal(t, CalculateChunkSize(1000000000), int64(100000))
}

func TestGetSQLFileName(t *testing.T) {
	index := &chunk.ChunkID{
		TableIndex:       1,
		BucketIndexLeft:  2,
		BucketIndexRight: 3,
		ChunkIndex:       4,
		ChunkCnt:         10,
	}
	require.Equal(t, GetSQLFileName(index), "1:2-3:4")
}

func TestGetChunkIDFromSQLFileName(t *testing.T) {
	tableIndex, bucketIndexLeft, bucketIndexRight, chunkIndex, err := GetChunkIDFromSQLFileName("11:12-13:14")
	require.NoError(t, err)
	require.Equal(t, tableIndex, 11)
	require.Equal(t, bucketIndexLeft, 12)
	require.Equal(t, bucketIndexRight, 13)
	require.Equal(t, chunkIndex, 14)
}

func TestCompareStruct(t *testing.T) {
	createTableSQL := "create table `test`.`test`(`a` int, `b` varchar(10), `c` float, `d` datetime, primary key(`a`, `b`), index(`c`))"
	tableInfo, err := dbutil.GetTableInfoBySQL(createTableSQL, parser.New())
	require.NoError(t, err)

	var isEqual bool
	var isPanic bool
	isEqual, isPanic = CompareStruct([]*model.TableInfo{tableInfo, tableInfo}, tableInfo)
	require.True(t, isEqual)
	require.False(t, isPanic)

	// column length different
	createTableSQL2 := "create table `test`(`a` int, `b` varchar(10), `c` float, primary key(`a`, `b`), index(`c`))"
	tableInfo2, err := dbutil.GetTableInfoBySQL(createTableSQL2, parser.New())
	require.NoError(t, err)

	isEqual, isPanic = CompareStruct([]*model.TableInfo{tableInfo, tableInfo2}, tableInfo)
	require.False(t, isEqual)
	require.True(t, isPanic)

	// column name differernt
	createTableSQL2 = "create table `test`(`aa` int, `b` varchar(10), `c` float, `d` datetime, primary key(`aa`, `b`), index(`c`))"
	tableInfo2, err = dbutil.GetTableInfoBySQL(createTableSQL2, parser.New())
	require.NoError(t, err)

	isEqual, isPanic = CompareStruct([]*model.TableInfo{tableInfo, tableInfo2}, tableInfo)
	require.False(t, isEqual)
	require.True(t, isPanic)

	// column type compatible
	createTableSQL2 = "create table `test`(`a` int, `b` char(10), `c` float, `d` datetime, primary key(`a`, `b`), index(`c`))"
	tableInfo2, err = dbutil.GetTableInfoBySQL(createTableSQL2, parser.New())
	require.NoError(t, err)

	isEqual, isPanic = CompareStruct([]*model.TableInfo{tableInfo, tableInfo2}, tableInfo)
	require.True(t, isEqual)
	require.False(t, isPanic)

	createTableSQL2 = "create table `test`(`a` int(11), `b` varchar(10), `c` float, `d` datetime, primary key(`a`, `b`), index(`c`))"
	tableInfo2, err = dbutil.GetTableInfoBySQL(createTableSQL2, parser.New())
	require.NoError(t, err)

	isEqual, isPanic = CompareStruct([]*model.TableInfo{tableInfo, tableInfo2}, tableInfo)
	require.True(t, isEqual)
	require.False(t, isPanic)

	// column type not compatible
	createTableSQL2 = "create table `test`(`a` int, `b` varchar(10), `c` int, `d` datetime, primary key(`a`, `b`), index(`c`))"
	tableInfo2, err = dbutil.GetTableInfoBySQL(createTableSQL2, parser.New())
	require.NoError(t, err)

	isEqual, isPanic = CompareStruct([]*model.TableInfo{tableInfo, tableInfo2}, tableInfo)
	require.False(t, isEqual)
	require.True(t, isPanic)

	// column properties not compatible
	createTableSQL2 = "create table `test`(`a` int, `b` varchar(11), `c` int, `d` datetime, primary key(`a`, `b`), index(`c`))"
	tableInfo2, err = dbutil.GetTableInfoBySQL(createTableSQL2, parser.New())
	require.NoError(t, err)

	isEqual, isPanic = CompareStruct([]*model.TableInfo{tableInfo, tableInfo2}, tableInfo)
	require.False(t, isEqual)
	require.True(t, isPanic)

	// index check

	// index different
	createTableSQL2 = "create table `test`.`test`(`a` int, `b` varchar(10), `c` float, `d` datetime, primary key(`a`, `b`))"
	tableInfo2, err = dbutil.GetTableInfoBySQL(createTableSQL2, parser.New())
	require.NoError(t, err)

	isEqual, isPanic = CompareStruct([]*model.TableInfo{tableInfo, tableInfo2}, tableInfo)
	require.False(t, isEqual)
	require.False(t, isPanic)
	require.Equal(t, len(tableInfo.Indices), 1)
	require.Equal(t, tableInfo.Indices[0].Name.O, "PRIMARY")

	// index column different
	createTableSQL = "create table `test`.`test`(`a` int, `b` varchar(10), `c` float, `d` datetime, primary key(`a`, `b`), index(`c`))"
	tableInfo, err = dbutil.GetTableInfoBySQL(createTableSQL, parser.New())
	require.NoError(t, err)

	createTableSQL2 = "create table `test`.`test`(`a` int, `b` varchar(10), `c` float, `d` datetime, primary key(`a`, `c`), index(`c`))"
	tableInfo2, err = dbutil.GetTableInfoBySQL(createTableSQL2, parser.New())
	require.NoError(t, err)

	isEqual, isPanic = CompareStruct([]*model.TableInfo{tableInfo, tableInfo2}, tableInfo)
	require.False(t, isEqual)
	require.False(t, isPanic)
	require.Equal(t, len(tableInfo.Indices), 1)
	require.Equal(t, tableInfo.Indices[0].Name.O, "c")

}<|MERGE_RESOLUTION|>--- conflicted
+++ resolved
@@ -84,11 +84,7 @@
 	require.NoError(t, err)
 
 	query, orderKeyCols := GetTableRowsQueryFormat("test", "test", tableInfo, "123")
-<<<<<<< HEAD
-	require.Equal(t, query, "SELECT /*!40001 SQL_NO_CACHE */ `a`, `b`, `c`, `d` FROM `test`.`test` WHERE %s ORDER BY `a`,`b` COLLATE '123'")
-=======
-	require.Equal(t, query, "SELECT /*!40001 SQL_NO_CACHE */ `a`, `b`, round(`c`, 5-floor(log10(abs(`c`)))) as `c`, `d` FROM `test`.`test` WHERE %s ORDER BY `a`,`b` COLLATE \"123\"")
->>>>>>> d9fdfa2f
+	require.Equal(t, query, "SELECT /*!40001 SQL_NO_CACHE */ `a`, `b`, round(`c`, 5-floor(log10(abs(`c`)))) as `c`, `d` FROM `test`.`test` WHERE %s ORDER BY `a`,`b` COLLATE '123'")
 	expectName := []string{"a", "b"}
 	for i, col := range orderKeyCols {
 		require.Equal(t, col.Name.O, expectName[i])
