// Copyright 2021 PingCAP, Inc.
//
// Licensed under the Apache License, Version 2.0 (the "License");
// you may not use this file except in compliance with the License.
// You may obtain a copy of the License at
//
//     http://www.apache.org/licenses/LICENSE-2.0
//
// Unless required by applicable law or agreed to in writing, software
// distributed under the License is distributed on an "AS IS" BASIS,
// See the License for the specific language governing permissions and
// limitations under the License.

package report

import (
	"bytes"
	"context"
	"errors"
	"os"
	"path"
	"testing"

	"github.com/BurntSushi/toml"
	"github.com/DATA-DOG/go-sqlmock"
	. "github.com/pingcap/check"
	"github.com/pingcap/parser"
	"github.com/pingcap/tidb-tools/pkg/dbutil"
	"github.com/pingcap/tidb-tools/sync_diff_inspector/chunk"
	"github.com/pingcap/tidb-tools/sync_diff_inspector/config"
	"github.com/pingcap/tidb-tools/sync_diff_inspector/source/common"
)

func TestClient(t *testing.T) {
	TestingT(t)
}

var _ = Suite(&testReportSuite{})

type testReportSuite struct{}

func (s *testReportSuite) TestReport(c *C) {
	ctx := context.Background()

	db, mock, err := sqlmock.New()
	c.Assert(err, IsNil)

	report := NewReport()
	createTableSQL1 := "create table `test`.`tbl`(`a` int, `b` varchar(10), `c` float, `d` datetime, primary key(`a`, `b`))"
	tableInfo1, err := dbutil.GetTableInfoBySQL(createTableSQL1, parser.New())
	c.Assert(err, IsNil)
	createTableSQL2 := "create table `atest`.`atbl`(`a` int, `b` varchar(10), `c` float, `d` datetime, primary key(`a`, `b`))"
	tableInfo2, err := dbutil.GetTableInfoBySQL(createTableSQL2, parser.New())
	c.Assert(err, IsNil)

	tableDiffs := []*common.TableDiff{
		{
			Schema:    "test",
			Table:     "tbl",
			Info:      tableInfo1,
			Collation: "[123]",
		},
		{
			Schema:    "atest",
			Table:     "atbl",
			Info:      tableInfo2,
			Collation: "[123]",
		},
	}
	configs := []*ReportConfig{
		{
			Host: "127.0.0.1",
			Port: 3306,
			User: "root",
		},
		{
			Host: "127.0.0.1",
			Port: 3307,
			User: "root",
		},
		{
			Host: "127.0.0.1",
			Port: 4000,
			User: "root",
		},
	}

	configsBytes := make([][]byte, 3)
	for i := 0; i < 3; i++ {
		buf := new(bytes.Buffer)
		err := toml.NewEncoder(buf).Encode(configs[i])
		c.Assert(err, IsNil)
		configsBytes[i] = buf.Bytes()
	}
	report.Init(tableDiffs, configsBytes[:2], configsBytes[2])

	// Test CalculateTotal
	mock.ExpectQuery("select sum.*").WillReturnRows(sqlmock.NewRows([]string{"data"}).AddRow("123"))
	mock.ExpectQuery("select sum.*where table_schema=.*").WillReturnRows(sqlmock.NewRows([]string{"data"}).AddRow("456"))
	report.CalculateTotalSize(ctx, db)

	// Test Table Report
	report.SetTableStructCheckResult("test", "tbl", true)
<<<<<<< HEAD
	report.SetTableDataCheckResult("test", "tbl", true, 100, 200, &chunk.ChunkID{1, 1, 1, 2})
	report.SetTableMeetError("test", "tbl", errors.New("eeee"))
	report.SetRowsCnt("test", "tbl", 10000, &chunk.ChunkID{1, 1, 1, 2})
=======
	report.SetTableDataCheckResult("test", "tbl", true, 100, 200, &chunk.ChunkID{1, 1, 1, 1, 2})
	report.SetTableMeetError("test", "tbl", errors.New("eeee"))
	report.SetRowsCnt("test", "tbl", 10000, &chunk.ChunkID{1, 1, 2, 1, 2})
>>>>>>> 8773525a

	new_report := NewReport()
	new_report.LoadReport(report)

	c.Assert(new_report.TotalSize, Equals, int64(579))
	result, ok := new_report.TableResults["test"]["tbl"]
	c.Assert(ok, IsTrue)
	c.Assert(result.MeetError.Error(), Equals, "eeee")
	c.Assert(result.DataEqual, IsTrue)
	c.Assert(result.StructEqual, IsTrue)
<<<<<<< HEAD
	c.Assert(result.ChunkMap["1:1:1:2"].RowsCnt, Equals, int64(10000))
=======
	c.Assert(result.ChunkMap["1:1-2:1:2"].RowsCnt, Equals, int64(10000))
>>>>>>> 8773525a

	c.Assert(new_report.getSortedTables(), DeepEquals, []string{"`atest`.`atbl`", "`test`.`tbl`"})
	c.Assert(new_report.getDiffRows(), DeepEquals, [][]string{})

	new_report.SetTableStructCheckResult("atest", "atbl", true)
<<<<<<< HEAD
	new_report.SetTableDataCheckResult("atest", "atbl", false, 111, 222, &chunk.ChunkID{1, 1, 1, 2})
=======
	new_report.SetTableDataCheckResult("atest", "atbl", false, 111, 222, &chunk.ChunkID{1, 1, 1, 1, 2})
>>>>>>> 8773525a
	c.Assert(new_report.getSortedTables(), DeepEquals, []string{"`test`.`tbl`"})
	c.Assert(new_report.getDiffRows(), DeepEquals, [][]string{{"`atest`.`atbl`", "true", "+111/-222"}})

	new_report.SetTableStructCheckResult("atest", "atbl", false)
	c.Assert(new_report.getSortedTables(), DeepEquals, []string{"`test`.`tbl`"})
	c.Assert(new_report.getDiffRows(), DeepEquals, [][]string{{"`atest`.`atbl`", "false", "+111/-222"}})

	buf := new(bytes.Buffer)
	new_report.Print("[123]", buf)
	c.Assert(buf.String(), Equals, "The structure of `atest`.`atbl` is not equal\n"+
		"The data of `atest`.`atbl` is not equal\n"+
		"\n"+
		"The rest of tables are all equal.\n"+
		"The patch file has been generated to './output_dir/patch.sql'\n"+
		"You can view the comparision details through './output_dir/[123]'\n")
}

func (s *testReportSuite) TestCalculateTotal(c *C) {
	ctx := context.Background()

	db, mock, err := sqlmock.New()
	c.Assert(err, IsNil)

	report := NewReport()
	createTableSQL := "create table `test`.`tbl`(`a` int, `b` varchar(10), `c` float, `d` datetime, primary key(`a`, `b`))"
	tableInfo, err := dbutil.GetTableInfoBySQL(createTableSQL, parser.New())
	c.Assert(err, IsNil)

	tableDiffs := []*common.TableDiff{
		{
			Schema:    "test",
			Table:     "tbl",
			Info:      tableInfo,
			Collation: "[123]",
		},
	}
	configs := []*ReportConfig{
		{
			Host: "127.0.0.1",
			Port: 3306,
			User: "root",
		},
		{
			Host: "127.0.0.1",
			Port: 3307,
			User: "root",
		},
		{
			Host: "127.0.0.1",
			Port: 4000,
			User: "root",
		},
	}

	configsBytes := make([][]byte, 3)
	for i := 0; i < 3; i++ {
		buf := new(bytes.Buffer)
		err := toml.NewEncoder(buf).Encode(configs[i])
		c.Assert(err, IsNil)
		configsBytes[i] = buf.Bytes()
	}
	report.Init(tableDiffs, configsBytes[:2], configsBytes[2])

	// Normal
	mock.ExpectQuery("select sum.*").WillReturnRows(sqlmock.NewRows([]string{"data"}).AddRow("123"))
	report.CalculateTotalSize(ctx, db)
	c.Assert(report.TotalSize, Equals, int64(123))
}

func (s *testReportSuite) TestPrint(c *C) {
	report := NewReport()
	createTableSQL := "create table `test`.`tbl`(`a` int, `b` varchar(10), `c` float, `d` datetime, primary key(`a`, `b`))"
	tableInfo, err := dbutil.GetTableInfoBySQL(createTableSQL, parser.New())
	c.Assert(err, IsNil)

	tableDiffs := []*common.TableDiff{
		{
			Schema:    "test",
			Table:     "tbl",
			Info:      tableInfo,
			Collation: "[123]",
		},
	}
	configs := []*ReportConfig{
		{
			Host: "127.0.0.1",
			Port: 3306,
			User: "root",
		},
		{
			Host: "127.0.0.1",
			Port: 3307,
			User: "root",
		},
		{
			Host: "127.0.0.1",
			Port: 4000,
			User: "root",
		},
	}

	configsBytes := make([][]byte, 3)
	for i := 0; i < 3; i++ {
		buf := new(bytes.Buffer)
		err := toml.NewEncoder(buf).Encode(configs[i])
		c.Assert(err, IsNil)
		configsBytes[i] = buf.Bytes()
	}
	report.Init(tableDiffs, configsBytes[:2], configsBytes[2])

	var buf *bytes.Buffer
	// All Pass
	report.SetTableStructCheckResult("test", "tbl", true)
<<<<<<< HEAD
	report.SetTableDataCheckResult("test", "tbl", true, 0, 0, &chunk.ChunkID{0, 0, 0, 1})
=======
	report.SetTableDataCheckResult("test", "tbl", true, 0, 0, &chunk.ChunkID{0, 0, 0, 0, 1})
>>>>>>> 8773525a
	buf = new(bytes.Buffer)
	report.Print("[123]", buf)
	c.Assert(buf.String(), Equals, "A total of 0 table have been compared and all are equal.\n"+
		"You can view the comparision details through './output_dir/[123]'\n")

	// Error
	report.SetTableMeetError("test", "tbl", errors.New("123"))
	report.SetTableStructCheckResult("test", "tbl", false)
	buf = new(bytes.Buffer)
	report.Print("[123]", buf)
	c.Assert(buf.String(), Equals, "Error in comparison process:\n"+
		"123 error occured in `test`.`tbl`\n"+
		"You can view the comparision details through './output_dir/[123]'\n")
}

func (s *testReportSuite) TestGetSnapshot(c *C) {
	report := NewReport()
	createTableSQL1 := "create table `test`.`tbl`(`a` int, `b` varchar(10), `c` float, `d` datetime, primary key(`a`, `b`))"
	tableInfo1, err := dbutil.GetTableInfoBySQL(createTableSQL1, parser.New())
	c.Assert(err, IsNil)
	createTableSQL2 := "create table `atest`.`tbl`(`a` int, `b` varchar(10), `c` float, `d` datetime, primary key(`a`, `b`))"
	tableInfo2, err := dbutil.GetTableInfoBySQL(createTableSQL2, parser.New())
	c.Assert(err, IsNil)
	createTableSQL3 := "create table `xtest`.`tbl`(`a` int, `b` varchar(10), `c` float, `d` datetime, primary key(`a`, `b`))"
	tableInfo3, err := dbutil.GetTableInfoBySQL(createTableSQL3, parser.New())
	c.Assert(err, IsNil)

	tableDiffs := []*common.TableDiff{
		{
			Schema:    "test",
			Table:     "tbl",
			Info:      tableInfo1,
			Collation: "[123]",
		}, {
			Schema:    "atest",
			Table:     "tbl",
			Info:      tableInfo2,
			Collation: "[123]",
		}, {
			Schema:    "xtest",
			Table:     "tbl",
			Info:      tableInfo3,
			Collation: "[123]",
		},
	}
	configs := []*ReportConfig{
		{
			Host: "127.0.0.1",
			Port: 3306,
			User: "root",
		},
		{
			Host: "127.0.0.1",
			Port: 3307,
			User: "root",
		},
		{
			Host: "127.0.0.1",
			Port: 4000,
			User: "root",
		},
	}

	configsBytes := make([][]byte, 3)
	for i := 0; i < 3; i++ {
		buf := new(bytes.Buffer)
		err := toml.NewEncoder(buf).Encode(configs[i])
		c.Assert(err, IsNil)
		configsBytes[i] = buf.Bytes()
	}
	report.Init(tableDiffs, configsBytes[:2], configsBytes[2])

	report.SetTableStructCheckResult("test", "tbl", true)
<<<<<<< HEAD
	report.SetTableDataCheckResult("test", "tbl", false, 100, 100, &chunk.ChunkID{0, 0, 1, 10})
	report.SetTableDataCheckResult("test", "tbl", true, 0, 0, &chunk.ChunkID{0, 0, 3, 10})
	report.SetTableDataCheckResult("test", "tbl", false, 200, 200, &chunk.ChunkID{0, 0, 3, 10})

	report.SetTableStructCheckResult("atest", "tbl", true)
	report.SetTableDataCheckResult("atest", "tbl", false, 100, 100, &chunk.ChunkID{0, 0, 0, 10})
	report.SetTableDataCheckResult("atest", "tbl", true, 0, 0, &chunk.ChunkID{0, 0, 3, 10})
	report.SetTableDataCheckResult("atest", "tbl", false, 200, 200, &chunk.ChunkID{0, 0, 3, 10})

	report.SetTableStructCheckResult("xtest", "tbl", true)
	report.SetTableDataCheckResult("xtest", "tbl", false, 100, 100, &chunk.ChunkID{0, 0, 0, 10})
	report.SetTableDataCheckResult("xtest", "tbl", true, 0, 0, &chunk.ChunkID{0, 0, 1, 10})
	report.SetTableDataCheckResult("xtest", "tbl", false, 200, 200, &chunk.ChunkID{0, 0, 3, 10})

	report_snap, err := report.GetSnapshot(&chunk.ChunkID{0, 0, 1, 10}, "test", "tbl")
=======
	report.SetTableDataCheckResult("test", "tbl", false, 100, 100, &chunk.ChunkID{0, 0, 0, 1, 10})
	report.SetTableDataCheckResult("test", "tbl", true, 0, 0, &chunk.ChunkID{0, 0, 0, 3, 10})
	report.SetTableDataCheckResult("test", "tbl", false, 200, 200, &chunk.ChunkID{0, 0, 0, 3, 10})

	report.SetTableStructCheckResult("atest", "tbl", true)
	report.SetTableDataCheckResult("atest", "tbl", false, 100, 100, &chunk.ChunkID{0, 0, 0, 0, 10})
	report.SetTableDataCheckResult("atest", "tbl", true, 0, 0, &chunk.ChunkID{0, 0, 0, 3, 10})
	report.SetTableDataCheckResult("atest", "tbl", false, 200, 200, &chunk.ChunkID{0, 0, 0, 3, 10})

	report.SetTableStructCheckResult("xtest", "tbl", true)
	report.SetTableDataCheckResult("xtest", "tbl", false, 100, 100, &chunk.ChunkID{0, 0, 0, 0, 10})
	report.SetTableDataCheckResult("xtest", "tbl", true, 0, 0, &chunk.ChunkID{0, 0, 0, 1, 10})
	report.SetTableDataCheckResult("xtest", "tbl", false, 200, 200, &chunk.ChunkID{0, 0, 0, 3, 10})

	report_snap, err := report.GetSnapshot(&chunk.ChunkID{0, 0, 0, 1, 10}, "test", "tbl")
>>>>>>> 8773525a
	c.Assert(err, IsNil)
	c.Assert(report_snap.TotalSize, Equals, report.TotalSize)
	c.Assert(report_snap.Result, Equals, report.Result)
	for key, value := range report.TableResults {
		if _, ok := report_snap.TableResults[key]; !ok {
			v, ok := value["tbl"]
			c.Assert(ok, IsTrue)
			c.Assert(v.Schema, Equals, "atest")
			continue
		}

		if _, ok := report_snap.TableResults[key]["tbl"]; !ok {
			c.Assert(key, Equals, "atest")
			continue
		}

		v1 := value["tbl"]
		v2 := report_snap.TableResults[key]["tbl"]
		c.Assert(v1.Schema, Equals, v2.Schema)
		c.Assert(v1.Table, Equals, v2.Table)
		c.Assert(v1.StructEqual, Equals, v2.StructEqual)
		c.Assert(v1.DataEqual, Equals, v2.DataEqual)
		c.Assert(v1.MeetError, Equals, v2.MeetError)

		chunkMap1 := v1.ChunkMap
		chunkMap2 := v2.ChunkMap
		for id, r1 := range chunkMap1 {
			sid := new(chunk.ChunkID)
			if _, ok := chunkMap2[id]; !ok {
				c.Assert(sid.FromString(id), IsNil)
<<<<<<< HEAD
				c.Assert(sid.Compare(&chunk.ChunkID{0, 0, 3, 10}), Equals, 0)
				continue
			}
			c.Assert(sid.FromString(id), IsNil)
			c.Assert(sid.Compare(&chunk.ChunkID{0, 0, 1, 10}), LessEqual, 0)
=======
				c.Assert(sid.Compare(&chunk.ChunkID{0, 0, 0, 3, 10}), Equals, 0)
				continue
			}
			c.Assert(sid.FromString(id), IsNil)
			c.Assert(sid.Compare(&chunk.ChunkID{0, 0, 0, 1, 10}), LessEqual, 0)
>>>>>>> 8773525a
			r2 := chunkMap2[id]
			c.Assert(r1.RowsAdd, Equals, r2.RowsAdd)
			c.Assert(r1.RowsCnt, Equals, r2.RowsCnt)
			c.Assert(r1.RowsDelete, Equals, r2.RowsDelete)
		}

	}
}

func (s *testReportSuite) TestCommitSummary(c *C) {
	report := NewReport()
	createTableSQL1 := "create table `test`.`tbl`(`a` int, `b` varchar(10), `c` float, `d` datetime, primary key(`a`, `b`))"
	tableInfo1, err := dbutil.GetTableInfoBySQL(createTableSQL1, parser.New())
	c.Assert(err, IsNil)
	createTableSQL2 := "create table `atest`.`tbl`(`a` int, `b` varchar(10), `c` float, `d` datetime, primary key(`a`, `b`))"
	tableInfo2, err := dbutil.GetTableInfoBySQL(createTableSQL2, parser.New())
	c.Assert(err, IsNil)
	createTableSQL3 := "create table `xtest`.`tbl`(`a` int, `b` varchar(10), `c` float, `d` datetime, primary key(`a`, `b`))"
	tableInfo3, err := dbutil.GetTableInfoBySQL(createTableSQL3, parser.New())
	c.Assert(err, IsNil)

	tableDiffs := []*common.TableDiff{
		{
			Schema:    "test",
			Table:     "tbl",
			Info:      tableInfo1,
			Collation: "[123]",
		}, {
			Schema:    "atest",
			Table:     "tbl",
			Info:      tableInfo2,
			Collation: "[123]",
		}, {
			Schema:    "xtest",
			Table:     "tbl",
			Info:      tableInfo3,
			Collation: "[123]",
		},
	}
	configs := []*ReportConfig{
		{
			Host: "127.0.0.1",
			Port: 3306,
			User: "root",
		},
		{
			Host: "127.0.0.1",
			Port: 3307,
			User: "root",
		},
		{
			Host: "127.0.0.1",
			Port: 4000,
			User: "root",
		},
	}

	configsBytes := make([][]byte, 3)
	for i := 0; i < 3; i++ {
		buf := new(bytes.Buffer)
		err := toml.NewEncoder(buf).Encode(configs[i])
		c.Assert(err, IsNil)
		configsBytes[i] = buf.Bytes()
	}
	report.Init(tableDiffs, configsBytes[:2], configsBytes[2])

	report.SetTableStructCheckResult("test", "tbl", true)
<<<<<<< HEAD
	report.SetTableDataCheckResult("test", "tbl", true, 100, 200, &chunk.ChunkID{0, 0, 1, 10})
	report.SetRowsCnt("test", "tbl", 10000, &chunk.ChunkID{0, 0, 1, 10})

	report.SetTableStructCheckResult("atest", "tbl", true)
	report.SetTableDataCheckResult("atest", "tbl", false, 100, 200, &chunk.ChunkID{0, 0, 2, 10})
	report.SetRowsCnt("atest", "tbl", 10000, &chunk.ChunkID{0, 0, 2, 10})

	report.SetTableStructCheckResult("xtest", "tbl", false)
	report.SetTableDataCheckResult("xtest", "tbl", false, 100, 200, &chunk.ChunkID{0, 0, 3, 10})
	report.SetRowsCnt("xtest", "tbl", 10000, &chunk.ChunkID{0, 0, 3, 10})
=======
	report.SetTableDataCheckResult("test", "tbl", true, 100, 200, &chunk.ChunkID{0, 0, 0, 1, 10})
	report.SetRowsCnt("test", "tbl", 10000, &chunk.ChunkID{0, 0, 0, 1, 10})

	report.SetTableStructCheckResult("atest", "tbl", true)
	report.SetTableDataCheckResult("atest", "tbl", false, 100, 200, &chunk.ChunkID{0, 0, 0, 2, 10})
	report.SetRowsCnt("atest", "tbl", 10000, &chunk.ChunkID{0, 0, 0, 2, 10})

	report.SetTableStructCheckResult("xtest", "tbl", false)
	report.SetTableDataCheckResult("xtest", "tbl", false, 100, 200, &chunk.ChunkID{0, 0, 0, 3, 10})
	report.SetRowsCnt("xtest", "tbl", 10000, &chunk.ChunkID{0, 0, 0, 3, 10})
>>>>>>> 8773525a

	outputDir := "./"
	err = report.CommitSummary(&config.TaskConfig{OutputDir: outputDir})
	c.Assert(err, IsNil)
	filename := path.Join(outputDir, "summary.txt")
	file, err := os.Open(filename)
	c.Assert(err, IsNil)

	p := make([]byte, 1024)
	file.Read(p)

	c.Assert(string(p), Matches, "Summary\n\n\n\n"+
		"Source Database\n\n\n\n"+
		"host = \"127.0.0.1\"\n"+
		"port = 3306\n"+
		"user = \"root\"\n\n"+
		"host = \"127.0.0.1\"\n"+
		"port = 3307\n"+
		"user = \"root\"\n\n"+
		"Target Databases\n\n\n\n"+
		"host = \"127.0.0.1\"\n"+
		"port = 4000\n"+
		"user = \"root\"\n\n"+
		"Comparison Result\n\n\n\n"+
		"The table structure and data in following tables are equivalent\n\n"+
		"`test`.`tbl`\n\n"+
		"The following tables contains inconsistent data\n\n"+
		"+---------------+--------------------+----------------+\n"+
		"|     TABLE     | STRUCTURE EQUALITY | DATA DIFF ROWS |\n"+
		"+---------------+--------------------+----------------+\n"+
		"| `atest`.`tbl` | true               | +100/-200      |\n"+
		"| `xtest`.`tbl` | false              | +100/-200      |\n"+
		"+---------------+--------------------+----------------+\n"+
		"Time Cost:.*")

	file.Close()
	err = os.Remove(filename)
	c.Assert(err, IsNil)
}<|MERGE_RESOLUTION|>--- conflicted
+++ resolved
@@ -101,15 +101,9 @@
 
 	// Test Table Report
 	report.SetTableStructCheckResult("test", "tbl", true)
-<<<<<<< HEAD
-	report.SetTableDataCheckResult("test", "tbl", true, 100, 200, &chunk.ChunkID{1, 1, 1, 2})
-	report.SetTableMeetError("test", "tbl", errors.New("eeee"))
-	report.SetRowsCnt("test", "tbl", 10000, &chunk.ChunkID{1, 1, 1, 2})
-=======
 	report.SetTableDataCheckResult("test", "tbl", true, 100, 200, &chunk.ChunkID{1, 1, 1, 1, 2})
 	report.SetTableMeetError("test", "tbl", errors.New("eeee"))
 	report.SetRowsCnt("test", "tbl", 10000, &chunk.ChunkID{1, 1, 2, 1, 2})
->>>>>>> 8773525a
 
 	new_report := NewReport()
 	new_report.LoadReport(report)
@@ -120,21 +114,13 @@
 	c.Assert(result.MeetError.Error(), Equals, "eeee")
 	c.Assert(result.DataEqual, IsTrue)
 	c.Assert(result.StructEqual, IsTrue)
-<<<<<<< HEAD
-	c.Assert(result.ChunkMap["1:1:1:2"].RowsCnt, Equals, int64(10000))
-=======
 	c.Assert(result.ChunkMap["1:1-2:1:2"].RowsCnt, Equals, int64(10000))
->>>>>>> 8773525a
 
 	c.Assert(new_report.getSortedTables(), DeepEquals, []string{"`atest`.`atbl`", "`test`.`tbl`"})
 	c.Assert(new_report.getDiffRows(), DeepEquals, [][]string{})
 
 	new_report.SetTableStructCheckResult("atest", "atbl", true)
-<<<<<<< HEAD
-	new_report.SetTableDataCheckResult("atest", "atbl", false, 111, 222, &chunk.ChunkID{1, 1, 1, 2})
-=======
 	new_report.SetTableDataCheckResult("atest", "atbl", false, 111, 222, &chunk.ChunkID{1, 1, 1, 1, 2})
->>>>>>> 8773525a
 	c.Assert(new_report.getSortedTables(), DeepEquals, []string{"`test`.`tbl`"})
 	c.Assert(new_report.getDiffRows(), DeepEquals, [][]string{{"`atest`.`atbl`", "true", "+111/-222"}})
 
@@ -248,11 +234,7 @@
 	var buf *bytes.Buffer
 	// All Pass
 	report.SetTableStructCheckResult("test", "tbl", true)
-<<<<<<< HEAD
-	report.SetTableDataCheckResult("test", "tbl", true, 0, 0, &chunk.ChunkID{0, 0, 0, 1})
-=======
 	report.SetTableDataCheckResult("test", "tbl", true, 0, 0, &chunk.ChunkID{0, 0, 0, 0, 1})
->>>>>>> 8773525a
 	buf = new(bytes.Buffer)
 	report.Print("[123]", buf)
 	c.Assert(buf.String(), Equals, "A total of 0 table have been compared and all are equal.\n"+
@@ -326,23 +308,6 @@
 	report.Init(tableDiffs, configsBytes[:2], configsBytes[2])
 
 	report.SetTableStructCheckResult("test", "tbl", true)
-<<<<<<< HEAD
-	report.SetTableDataCheckResult("test", "tbl", false, 100, 100, &chunk.ChunkID{0, 0, 1, 10})
-	report.SetTableDataCheckResult("test", "tbl", true, 0, 0, &chunk.ChunkID{0, 0, 3, 10})
-	report.SetTableDataCheckResult("test", "tbl", false, 200, 200, &chunk.ChunkID{0, 0, 3, 10})
-
-	report.SetTableStructCheckResult("atest", "tbl", true)
-	report.SetTableDataCheckResult("atest", "tbl", false, 100, 100, &chunk.ChunkID{0, 0, 0, 10})
-	report.SetTableDataCheckResult("atest", "tbl", true, 0, 0, &chunk.ChunkID{0, 0, 3, 10})
-	report.SetTableDataCheckResult("atest", "tbl", false, 200, 200, &chunk.ChunkID{0, 0, 3, 10})
-
-	report.SetTableStructCheckResult("xtest", "tbl", true)
-	report.SetTableDataCheckResult("xtest", "tbl", false, 100, 100, &chunk.ChunkID{0, 0, 0, 10})
-	report.SetTableDataCheckResult("xtest", "tbl", true, 0, 0, &chunk.ChunkID{0, 0, 1, 10})
-	report.SetTableDataCheckResult("xtest", "tbl", false, 200, 200, &chunk.ChunkID{0, 0, 3, 10})
-
-	report_snap, err := report.GetSnapshot(&chunk.ChunkID{0, 0, 1, 10}, "test", "tbl")
-=======
 	report.SetTableDataCheckResult("test", "tbl", false, 100, 100, &chunk.ChunkID{0, 0, 0, 1, 10})
 	report.SetTableDataCheckResult("test", "tbl", true, 0, 0, &chunk.ChunkID{0, 0, 0, 3, 10})
 	report.SetTableDataCheckResult("test", "tbl", false, 200, 200, &chunk.ChunkID{0, 0, 0, 3, 10})
@@ -358,7 +323,6 @@
 	report.SetTableDataCheckResult("xtest", "tbl", false, 200, 200, &chunk.ChunkID{0, 0, 0, 3, 10})
 
 	report_snap, err := report.GetSnapshot(&chunk.ChunkID{0, 0, 0, 1, 10}, "test", "tbl")
->>>>>>> 8773525a
 	c.Assert(err, IsNil)
 	c.Assert(report_snap.TotalSize, Equals, report.TotalSize)
 	c.Assert(report_snap.Result, Equals, report.Result)
@@ -389,19 +353,11 @@
 			sid := new(chunk.ChunkID)
 			if _, ok := chunkMap2[id]; !ok {
 				c.Assert(sid.FromString(id), IsNil)
-<<<<<<< HEAD
-				c.Assert(sid.Compare(&chunk.ChunkID{0, 0, 3, 10}), Equals, 0)
-				continue
-			}
-			c.Assert(sid.FromString(id), IsNil)
-			c.Assert(sid.Compare(&chunk.ChunkID{0, 0, 1, 10}), LessEqual, 0)
-=======
 				c.Assert(sid.Compare(&chunk.ChunkID{0, 0, 0, 3, 10}), Equals, 0)
 				continue
 			}
 			c.Assert(sid.FromString(id), IsNil)
 			c.Assert(sid.Compare(&chunk.ChunkID{0, 0, 0, 1, 10}), LessEqual, 0)
->>>>>>> 8773525a
 			r2 := chunkMap2[id]
 			c.Assert(r1.RowsAdd, Equals, r2.RowsAdd)
 			c.Assert(r1.RowsCnt, Equals, r2.RowsCnt)
@@ -469,18 +425,6 @@
 	report.Init(tableDiffs, configsBytes[:2], configsBytes[2])
 
 	report.SetTableStructCheckResult("test", "tbl", true)
-<<<<<<< HEAD
-	report.SetTableDataCheckResult("test", "tbl", true, 100, 200, &chunk.ChunkID{0, 0, 1, 10})
-	report.SetRowsCnt("test", "tbl", 10000, &chunk.ChunkID{0, 0, 1, 10})
-
-	report.SetTableStructCheckResult("atest", "tbl", true)
-	report.SetTableDataCheckResult("atest", "tbl", false, 100, 200, &chunk.ChunkID{0, 0, 2, 10})
-	report.SetRowsCnt("atest", "tbl", 10000, &chunk.ChunkID{0, 0, 2, 10})
-
-	report.SetTableStructCheckResult("xtest", "tbl", false)
-	report.SetTableDataCheckResult("xtest", "tbl", false, 100, 200, &chunk.ChunkID{0, 0, 3, 10})
-	report.SetRowsCnt("xtest", "tbl", 10000, &chunk.ChunkID{0, 0, 3, 10})
-=======
 	report.SetTableDataCheckResult("test", "tbl", true, 100, 200, &chunk.ChunkID{0, 0, 0, 1, 10})
 	report.SetRowsCnt("test", "tbl", 10000, &chunk.ChunkID{0, 0, 0, 1, 10})
 
@@ -491,7 +435,6 @@
 	report.SetTableStructCheckResult("xtest", "tbl", false)
 	report.SetTableDataCheckResult("xtest", "tbl", false, 100, 200, &chunk.ChunkID{0, 0, 0, 3, 10})
 	report.SetRowsCnt("xtest", "tbl", 10000, &chunk.ChunkID{0, 0, 0, 3, 10})
->>>>>>> 8773525a
 
 	outputDir := "./"
 	err = report.CommitSummary(&config.TaskConfig{OutputDir: outputDir})
