分库分表合并场景
===

### 索引
- [场景描述](#场景描述)
   - [上游实例](#上游实例)
   - [同步需求](#同步需求)
   - [下游实例](#下游实例)
- [同步方案](#同步方案)
- [任务配置](#任务配置)

### 场景描述

描述一个分库分表合并的业务场景，将上游三个 MySQL 实例的分库和分表同步到下游一个 TiDB 集群中。

#### 上游实例

假设上游存在下面的 schema

- instance 1

| schma | tables|
|------:|:------|
| user  | information, log_north, log_bak|
| store_01 | sale_01, slae_02 |
| store_02 | sale_01, slae_02 |

- instance 2

| schma | tables|
|------:|:------|
| user  | information, log_east, log_bak|
| store_01 | sale_01, slae_02 |
| store_02 | sale_01, slae_02 |

- instance 3

| schma | tables|
|------:|:------|
| user  | information, log_south, log_bak|
| store_01 | sale_01, slae_02 |
| store_02 | sale_01, slae_02 |


#### 同步需求

1. 三个实例的 `user`.`information` 合并到下游 TiDB 的 `user`.`information`
2. 三个实例的 `user`.`log_{north|south|east}` 合并到下游 TiDB 的 `user`.`log_{north|south|east}`
3. 三个实例的 `store_{01|02}`.`sale_{01|02}` 合并到下游 TiDB 的 `store`.`sale`
4. 过滤掉三个实例的 `user``.log_{north|south|east}` 表的所有删除操作
5. 过滤掉三个实例的 `user`.`information` 表的所有删除操作
6. 过滤掉三个实例的 `store_{01|02}`.`sale_{01|02}` 表的所有删除操作
7. 过滤掉三个实例的 `user`.`log`
8. `store_{01|02}`.`sale_{01|02}` 表存在 bigint 类型的自增主键，合并有冲突

#### 下游实例

假设同步到下游后的 schema

| schma | tables|
|------:|:------|
| user | information, log_north, log_east, log_south|
| store | sale |

### 同步方案

- 同步需求 1 和 2 通过设置 [table 路由](../features/table-route.md) 来解决，配置如下

```yaml
routes:
  ...
  user-route-rule:
    schema-pattern: "user"
    target-schema: "user"
```

***

- 同步需求 3 可以通过同步功能 [table 路由](../features/table-route.md) 来解决，配置如下

```yaml
routes:
  ...
  store-route-rule:
    schema-pattern: "store_*"
    target-schema: "store"
  sale-route-rule:
    schema-pattern: "store_*"
    table-pattern: "sale_*"
    target-schema: "store"
    target-table:  "sale"
```

***

<<<<<<< HEAD
- 同步需求 4 和 5 可以通过同步功能 [binlog 过滤](../features/binlog-filter.md) 来解决, 配置如下
=======
- 同步需求 4 和 5  可以通过同步功能 [binlog filter](../features/binlog-filter.md) 来解决, 配置如下
>>>>>>> bc698d52

```yaml
filters:
  ...
  user-filter-rule:
    schema-pattern: "user"
    events: ["truncate table", "drop table", "delete"， "drop database"]
    action: Ignore
```

注意： 同步需求 4 和 5， 加上需求 7 意味着可以过滤掉 schema `user` 的所有删除操作，所以这里设置一个 schema level 的过滤规则

***

- 同步需求 6  可以通过同步功能 [binlog 过滤](../features/binlog-filter.md) 来解决，配置如下

```yaml
filters:
  ...
  sale-filter-rule:
    schema-pattern: "store_*"
    table-pattern: "sale_*"
    events: ["truncate table", "drop table", "delete"]
    action: Ignore
  store-filter-rule:
    schema-pattern: "store_*"
    events: ["drop database"]
    action: Ignore
```

***

- 同步需求 7 可以通过同步功能 [同步表黑白名单](../features/black-white-list.md) 来解决，配置如下

```yaml
black-white-list:
  log-bak-ignored:
    ignore-tales:
    - db-name: "user"
      tbl-name: "log_bak"
```

***

- 同步需求 8 可以通过同步功能 [列值转换](../features/column-mapping.md) 来解决，配置如下

```yaml
column-mappings:
  instance-1-sale:
​    schema-pattern: "store_*"
​    table-pattern: "sale_*"
​    expression: "partition id"
​    source-column: "id"
​    target-column: "id"
​    arguments: ["1", "store_", "sale_"]
  instance-2-sale:
​    schema-pattern: "store_*"
​    table-pattern: "sale_*"
​    expression: "partition id"
​    source-column: "id"
​    target-column: "id"
​    arguments: ["2", "store_", "sale_"]
  instance-3-sale:
​    schema-pattern: "store_*"
​    table-pattern: "sale_*"
​    expression: "partition id"
​    source-column: "id"
​    target-column: "id"
​    arguments: ["3", "store_", "sale_"]
```


### 任务配置

下面是完整的 task 配置, 详情见 [配置文件解释](../configuration/configuration.md)

```yaml
name: "shard_merge"
task-mode: all
meta-schema: "dm_meta"
remove-meta: false

target-database:
  host: "192.168.0.1"
  port: 4000
  user: "root"
  password: ""

mysql-instances:
  -
    source-id: "instance-1"
    route-rules: ["user-route-rule", "store-route-rule", "sale-route-rule"]
    filter-rules: ["user-filter-rule", "store-filter-rule" , "sale-filter-rule"]
    column-mapping-rules: ["instance-1-sale"]
    black-white-list:  "log-bak-ignored"
    mydumper-config-name: "global"
    loader-config-name: "global"
    syncer-config-name: "global"

  -
    source-id: "instance-2"
    route-rules: ["user-route-rule", "store-route-rule", "sale-route-rule"]
    filter-rules: ["user-filter-rule", "store-filter-rule" , "sale-filter-rule"]
    column-mapping-rules: ["instance-2-sale"]
    black-white-list:  "log-bak-ignored"
    mydumper-config-name: "global"
    loader-config-name: "global"
    syncer-config-name: "global"
  -
    source-id: "instance-3"
    route-rules: ["user-route-rule", "store-route-rule", "sale-route-rule"]
    filter-rules: ["user-filter-rule", "store-filter-rule" , "sale-filter-rule"]
    column-mapping-rules: ["instance-3-sale"]
    black-white-list:  "log-bak-ignored"
    mydumper-config-name: "global"
    loader-config-name: "global"
    syncer-config-name: "global"

# other common configs shared by all instances

routes:
  user-route-rule:
    schema-pattern: "user"
    target-schema: "user"
  store-route-rule:
    schema-pattern: "store_*"
    target-schema: "store"
  sale-route-rule:
    schema-pattern: "store_*"
    table-pattern: "sale_*"
    target-schema: "store"
    target-table:  "sale"

filters:
   user-filter-rule:
    schema-pattern: "user"
    events: ["truncate table", "drop table", "delete"， "drop database"]
    action: Ignore
  sale-filter-rule:
    schema-pattern: "store_*"
    table-pattern: "sale_*"
    events: ["truncate table", "drop table", "delete"]
    action: Ignore
  store-filter-rule:
    schema-pattern: "store_*"
    events: ["drop database"]
    action: Ignore

black-white-list:
  log-bak-ignored:
    ignore-tales:
    - db-name: "user"
      tbl-name: "log_bak"

column-mappings:
  instance-1-sale:
​    schema-pattern: "store_*"
​    table-pattern: "sale_*"
​    expression: "partition id"
​    source-column: "id"
​    target-column: "id"
​    arguments: ["1", "store_", "sale_"]
  instance-2-sale:
​    schema-pattern: "store_*"
​    table-pattern: "sale_*"
​    expression: "partition id"
​    source-column: "id"
​    target-column: "id"
​    arguments: ["2", "store_", "sale_"]
  instance-3-sale:
​    schema-pattern: "store_*"
​    table-pattern: "sale_*"
​    expression: "partition id"
​    source-column: "id"
​    target-column: "id"
​    arguments: ["3", "store_", "sale_"]


mydumpers:
  global:
    threads: 4
    chunk-filesize: 64
    skip-tz-utc: true

loaders:
  global:
    pool-size: 16
    dir: "./dumped_data"

syncers:
  global:
    worker-count: 16
    batch: 100
    max-retry: 100
```<|MERGE_RESOLUTION|>--- conflicted
+++ resolved
@@ -93,11 +93,7 @@
 
 ***
 
-<<<<<<< HEAD
 - 同步需求 4 和 5 可以通过同步功能 [binlog 过滤](../features/binlog-filter.md) 来解决, 配置如下
-=======
-- 同步需求 4 和 5  可以通过同步功能 [binlog filter](../features/binlog-filter.md) 来解决, 配置如下
->>>>>>> bc698d52
 
 ```yaml
 filters:
