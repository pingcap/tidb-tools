module github.com/pingcap/tidb-tools

go 1.21

toolchain go1.21.0

require (
	github.com/BurntSushi/toml v1.4.0
	github.com/DATA-DOG/go-sqlmock v1.5.0
	github.com/coreos/go-semver v0.3.1
	github.com/go-sql-driver/mysql v1.7.1
	github.com/google/uuid v1.6.0
	github.com/olekukonko/tablewriter v0.0.5
	github.com/pingcap/check v0.0.0-20211026125417-57bd13f7b5f0
	github.com/pingcap/errors v0.11.5-0.20240620035150-b3526907a872
	github.com/pingcap/failpoint v0.0.0-20240527053858-9b3b6e34194a
	github.com/pingcap/kvproto v0.0.0-20240716095229-5f7ffec83ea7
	github.com/pingcap/log v1.1.1-0.20240314023424-862ccc32f18d
	github.com/pingcap/tidb v1.1.0-beta.0.20240819080911-f751f7307761
	github.com/pingcap/tidb/pkg/parser v0.0.0-20240819080911-f751f7307761
	github.com/pingcap/tiflow v0.0.0-20240511022209-2bc8f02105f9
	github.com/siddontang/go v0.0.0-20180604090527-bdc77568d726
	github.com/spf13/pflag v1.0.5
	github.com/stretchr/testify v1.9.0
	github.com/tikv/pd/client v0.0.0-20240805092608-838ee7983b78
	go.etcd.io/etcd/client/v3 v3.5.12
	go.etcd.io/etcd/tests/v3 v3.5.12
	go.uber.org/atomic v1.11.0
	go.uber.org/zap v1.27.0
	google.golang.org/grpc v1.63.2
)

require (
	cloud.google.com/go v0.112.2 // indirect
	cloud.google.com/go/compute/metadata v0.3.0 // indirect
	cloud.google.com/go/iam v1.1.7 // indirect
	cloud.google.com/go/storage v1.39.1 // indirect
	github.com/Azure/azure-sdk-for-go/sdk/azcore v1.12.0 // indirect
	github.com/Azure/azure-sdk-for-go/sdk/azidentity v1.6.0 // indirect
	github.com/Azure/azure-sdk-for-go/sdk/internal v1.9.0 // indirect
	github.com/Azure/azure-sdk-for-go/sdk/storage/azblob v1.0.0 // indirect
	github.com/Azure/go-ntlmssp v0.0.0-20221128193559-754e69321358 // indirect
	github.com/AzureAD/microsoft-authentication-library-for-go v1.2.2 // indirect
	github.com/DataDog/zstd v1.5.5 // indirect
	github.com/IBM/sarama v1.41.2 // indirect
	github.com/Masterminds/semver v1.5.0 // indirect
	github.com/VividCortex/ewma v1.2.0 // indirect
	github.com/acarl005/stripansi v0.0.0-20180116102854-5a71ef0e047d // indirect
	github.com/aliyun/alibaba-cloud-sdk-go v1.61.1581 // indirect
	github.com/andybalholm/brotli v1.0.5 // indirect
	github.com/apache/arrow/go/v12 v12.0.1 // indirect
	github.com/apache/thrift v0.16.0 // indirect
	github.com/asaskevich/govalidator v0.0.0-20230301143203-a9d515a09cc2 // indirect
	github.com/aws/aws-sdk-go v1.50.0 // indirect
	github.com/beorn7/perks v1.0.1 // indirect
	github.com/bytedance/sonic v1.9.1 // indirect
	github.com/carlmjohnson/flagext v0.21.0 // indirect
	github.com/cenkalti/backoff/v4 v4.2.1 // indirect
	github.com/cespare/xxhash/v2 v2.3.0 // indirect
	github.com/cheggaaa/pb/v3 v3.0.8 // indirect
	github.com/chenzhuoyu/base64x v0.0.0-20221115062448-fe3a3abad311 // indirect
	github.com/cloudfoundry/gosigar v1.3.6 // indirect
	github.com/cockroachdb/errors v1.11.1 // indirect
	github.com/cockroachdb/logtags v0.0.0-20230118201751-21c54148d20b // indirect
	github.com/cockroachdb/pebble v1.1.0 // indirect
	github.com/cockroachdb/redact v1.1.5 // indirect
	github.com/cockroachdb/tokenbucket v0.0.0-20230807174530-cc333fc44b06 // indirect
	github.com/coocood/bbloom v0.0.0-20190830030839-58deb6228d64 // indirect
	github.com/coocood/freecache v1.2.1 // indirect
	github.com/coocood/rtutil v0.0.0-20190304133409-c84515f646f2 // indirect
	github.com/coreos/go-systemd/v22 v22.5.0 // indirect
	github.com/cznic/mathutil v0.0.0-20181122101859-297441e03548 // indirect
	github.com/danjacques/gofslock v0.0.0-20240212154529-d899e02bfe22 // indirect
	github.com/davecgh/go-spew v1.1.2-0.20180830191138-d8f796af33cc // indirect
	github.com/decred/dcrd/dcrec/secp256k1/v4 v4.2.0 // indirect
	github.com/dgraph-io/ristretto v0.1.1 // indirect
	github.com/dgryski/go-farm v0.0.0-20200201041132-a6ae2369ad13 // indirect
	github.com/docker/go-units v0.5.0 // indirect
	github.com/dolthub/maphash v0.1.0 // indirect
	github.com/dolthub/swiss v0.2.1 // indirect
	github.com/dustin/go-humanize v1.0.1 // indirect
	github.com/eapache/go-resiliency v1.4.0 // indirect
	github.com/eapache/go-xerial-snappy v0.0.0-20230731223053-c322873962e3 // indirect
	github.com/eapache/queue v1.1.0 // indirect
	github.com/emirpasic/gods v1.18.1 // indirect
	github.com/fatih/color v1.17.0 // indirect
	github.com/felixge/httpsnoop v1.0.4 // indirect
	github.com/gabriel-vasile/mimetype v1.4.2 // indirect
	github.com/getsentry/sentry-go v0.27.0 // indirect
	github.com/gin-contrib/sse v0.1.0 // indirect
	github.com/gin-gonic/gin v1.9.1 // indirect
	github.com/go-asn1-ber/asn1-ber v1.5.4 // indirect
	github.com/go-ldap/ldap/v3 v3.4.4 // indirect
	github.com/go-logr/logr v1.4.1 // indirect
	github.com/go-logr/stdr v1.2.2 // indirect
	github.com/go-ole/go-ole v1.3.0 // indirect
	github.com/go-playground/locales v0.14.1 // indirect
	github.com/go-playground/universal-translator v0.18.1 // indirect
	github.com/go-playground/validator/v10 v10.14.0 // indirect
	github.com/go-resty/resty/v2 v2.11.0 // indirect
	github.com/goccy/go-json v0.10.2 // indirect
	github.com/goccy/go-reflect v1.2.0 // indirect
	github.com/gogo/protobuf v1.3.2 // indirect
	github.com/golang-jwt/jwt/v4 v4.5.0 // indirect
	github.com/golang-jwt/jwt/v5 v5.2.1 // indirect
	github.com/golang/glog v1.2.0 // indirect
	github.com/golang/groupcache v0.0.0-20210331224755-41bb18bfe9da // indirect
	github.com/golang/protobuf v1.5.4 // indirect
	github.com/golang/snappy v0.0.4 // indirect
	github.com/google/btree v1.1.2 // indirect
	github.com/google/flatbuffers v2.0.8+incompatible // indirect
	github.com/google/gofuzz v1.2.0 // indirect
	github.com/google/pprof v0.0.0-20240117000934-35fc243c5815 // indirect
	github.com/google/s2a-go v0.1.7 // indirect
	github.com/googleapis/enterprise-certificate-proxy v0.3.2 // indirect
	github.com/googleapis/gax-go/v2 v2.12.3 // indirect
	github.com/gorilla/mux v1.8.0 // indirect
	github.com/gorilla/websocket v1.5.1 // indirect
	github.com/grpc-ecosystem/go-grpc-middleware v1.4.0 // indirect
	github.com/grpc-ecosystem/go-grpc-prometheus v1.2.0 // indirect
	github.com/grpc-ecosystem/grpc-gateway v1.16.0 // indirect
	github.com/grpc-ecosystem/grpc-gateway/v2 v2.19.1 // indirect
	github.com/hashicorp/errwrap v1.0.0 // indirect
	github.com/hashicorp/go-multierror v1.1.1 // indirect
	github.com/hashicorp/go-uuid v1.0.3 // indirect
	github.com/inconshreveable/mousetrap v1.1.0 // indirect
	github.com/influxdata/tdigest v0.0.1 // indirect
	github.com/jcmturner/aescts/v2 v2.0.0 // indirect
	github.com/jcmturner/dnsutils/v2 v2.0.0 // indirect
	github.com/jcmturner/gofork v1.7.6 // indirect
	github.com/jcmturner/gokrb5/v8 v8.4.4 // indirect
	github.com/jcmturner/rpc/v2 v2.0.3 // indirect
	github.com/jedib0t/go-pretty/v6 v6.2.2 // indirect
	github.com/jellydator/ttlcache/v3 v3.0.1 // indirect
	github.com/jfcg/sixb v1.3.8 // indirect
	github.com/jfcg/sorty/v2 v2.1.0 // indirect
	github.com/jmespath/go-jmespath v0.4.0 // indirect
	github.com/joho/sqltocsv v0.0.0-20210428211105-a6d6801d59df // indirect
	github.com/jonboulle/clockwork v0.4.0 // indirect
	github.com/json-iterator/go v1.1.12 // indirect
	github.com/klauspost/asmfmt v1.3.2 // indirect
	github.com/klauspost/compress v1.17.8 // indirect
	github.com/klauspost/cpuid v1.3.1 // indirect
	github.com/klauspost/cpuid/v2 v2.2.4 // indirect
	github.com/kr/pretty v0.3.1 // indirect
	github.com/kr/text v0.2.0 // indirect
	github.com/ks3sdklib/aws-sdk-go v1.2.9 // indirect
	github.com/kylelemons/godebug v1.1.0 // indirect
	github.com/leodido/go-urn v1.2.4 // indirect
	github.com/lestrrat-go/blackmagic v1.0.2 // indirect
	github.com/lestrrat-go/httpcc v1.0.1 // indirect
	github.com/lestrrat-go/httprc v1.0.5 // indirect
	github.com/lestrrat-go/iter v1.0.2 // indirect
	github.com/lestrrat-go/jwx/v2 v2.0.21 // indirect
	github.com/lestrrat-go/option v1.0.1 // indirect
	github.com/lufia/plan9stats v0.0.0-20230326075908-cb1d2100619a // indirect
	github.com/mattn/go-colorable v0.1.13 // indirect
	github.com/mattn/go-isatty v0.0.20 // indirect
	github.com/mattn/go-runewidth v0.0.16 // indirect
	github.com/minio/asm2plan9s v0.0.0-20200509001527-cdd76441f9d8 // indirect
	github.com/minio/c2goasm v0.0.0-20190812172519-36a3d3bbc4f3 // indirect
	github.com/modern-go/concurrent v0.0.0-20180306012644-bacd9c7ef1dd // indirect
	github.com/modern-go/reflect2 v1.0.2 // indirect
	github.com/munnerz/goautoneg v0.0.0-20191010083416-a7dc8b61c822 // indirect
	github.com/ncw/directio v1.0.5 // indirect
	github.com/ngaut/pools v0.0.0-20180318154953-b7bc8c42aac7 // indirect
	github.com/ngaut/sync2 v0.0.0-20141008032647-7a24ed77b2ef // indirect
	github.com/opentracing/basictracer-go v1.1.0 // indirect
	github.com/opentracing/opentracing-go v1.2.0 // indirect
	github.com/otiai10/copy v1.2.0 // indirect
	github.com/pelletier/go-toml/v2 v2.0.8 // indirect
	github.com/petermattis/goid v0.0.0-20240813172612-4fcff4a6cae7 // indirect
	github.com/pierrec/lz4/v4 v4.1.18 // indirect
	github.com/pingcap/badger v1.5.1-0.20230103063557-828f39b09b6d // indirect
	github.com/pingcap/goleveldb v0.0.0-20191226122134-f82aafb29989 // indirect
	github.com/pingcap/sysutil v1.0.1-0.20240311050922-ae81ee01f3a5 // indirect
	github.com/pingcap/tipb v0.0.0-20240703084358-e46e4632bd2b // indirect
	github.com/pkg/browser v0.0.0-20240102092130-5ac0b6a4141c // indirect
	github.com/pkg/errors v0.9.1 // indirect
	github.com/pmezard/go-difflib v1.0.1-0.20181226105442-5d4384ee4fb2 // indirect
	github.com/power-devops/perfstat v0.0.0-20221212215047-62379fc7944b // indirect
	github.com/prometheus/client_golang v1.19.1 // indirect
	github.com/prometheus/client_model v0.6.1 // indirect
	github.com/prometheus/common v0.55.0 // indirect
	github.com/prometheus/procfs v0.15.1 // indirect
	github.com/qri-io/jsonpointer v0.1.1 // indirect
	github.com/qri-io/jsonschema v0.2.1 // indirect
	github.com/rcrowley/go-metrics v0.0.0-20201227073835-cf1acfcdf475 // indirect
	github.com/remyoudompheng/bigfft v0.0.0-20230129092748-24d4a6f8daec // indirect
	github.com/rivo/uniseg v0.4.7 // indirect
	github.com/robfig/cron/v3 v3.0.1 // indirect
	github.com/rogpeppe/go-internal v1.12.0 // indirect
	github.com/sasha-s/go-deadlock v0.3.5 // indirect
	github.com/segmentio/asm v1.2.0 // indirect
	github.com/shirou/gopsutil/v3 v3.24.4 // indirect
	github.com/shoenig/go-m1cpu v0.1.6 // indirect
	github.com/sirupsen/logrus v1.9.3 // indirect
	github.com/soheilhy/cmux v0.1.5 // indirect
	github.com/spf13/cobra v1.8.0 // indirect
	github.com/spkg/bom v1.0.0 // indirect
	github.com/tiancaiamao/gp v0.0.0-20221230034425-4025bc8a4d4a // indirect
	github.com/tidwall/btree v1.7.0 // indirect
	github.com/tikv/client-go/v2 v2.0.8-0.20240813045544-4c6b2171b262 // indirect
	github.com/tklauser/go-sysconf v0.3.12 // indirect
	github.com/tklauser/numcpus v0.6.1 // indirect
	github.com/tmc/grpc-websocket-proxy v0.0.0-20220101234140-673ab2c3ae75 // indirect
	github.com/twitchyliquid64/golang-asm v0.15.1 // indirect
	github.com/twmb/murmur3 v1.1.6 // indirect
	github.com/uber/jaeger-client-go v2.30.0+incompatible // indirect
	github.com/uber/jaeger-lib v2.4.1+incompatible // indirect
	github.com/ugorji/go/codec v1.2.11 // indirect
	github.com/vbauerster/mpb/v7 v7.5.3 // indirect
	github.com/wangjohn/quickselect v0.0.0-20161129230411-ed8402a42d5f // indirect
	github.com/xiang90/probing v0.0.0-20221125231312-a49e3df8f510 // indirect
	github.com/xitongsys/parquet-go v1.6.3-0.20240520233950-75e935fc3e17 // indirect
	github.com/yusufpapurcu/wmi v1.2.4 // indirect
	github.com/zeebo/xxh3 v1.0.2 // indirect
	go.etcd.io/bbolt v1.3.9 // indirect
	go.etcd.io/etcd/api/v3 v3.5.12 // indirect
	go.etcd.io/etcd/client/pkg/v3 v3.5.12 // indirect
	go.etcd.io/etcd/client/v2 v2.305.12 // indirect
	go.etcd.io/etcd/pkg/v3 v3.5.12 // indirect
	go.etcd.io/etcd/raft/v3 v3.5.12 // indirect
	go.etcd.io/etcd/server/v3 v3.5.12 // indirect
	go.opencensus.io v0.24.0 // indirect
	go.opentelemetry.io/contrib/instrumentation/google.golang.org/grpc/otelgrpc v0.49.0 // indirect
	go.opentelemetry.io/contrib/instrumentation/net/http/otelhttp v0.49.0 // indirect
	go.opentelemetry.io/otel v1.24.0 // indirect
	go.opentelemetry.io/otel/exporters/otlp/otlptrace v1.22.0 // indirect
	go.opentelemetry.io/otel/exporters/otlp/otlptrace/otlptracegrpc v1.22.0 // indirect
	go.opentelemetry.io/otel/metric v1.24.0 // indirect
	go.opentelemetry.io/otel/sdk v1.24.0 // indirect
	go.opentelemetry.io/otel/trace v1.24.0 // indirect
	go.opentelemetry.io/proto/otlp v1.1.0 // indirect
	go.uber.org/mock v0.4.0 // indirect
	go.uber.org/multierr v1.11.0 // indirect
	golang.org/x/arch v0.3.0 // indirect
<<<<<<< HEAD
	golang.org/x/crypto v0.26.0 // indirect
	golang.org/x/exp v0.0.0-20240808152545-0cdaa3abc0fa // indirect
	golang.org/x/mod v0.20.0 // indirect
	golang.org/x/net v0.28.0 // indirect
	golang.org/x/oauth2 v0.21.0 // indirect
	golang.org/x/sync v0.8.0 // indirect
	golang.org/x/sys v0.24.0 // indirect
	golang.org/x/term v0.23.0 // indirect
	golang.org/x/text v0.17.0 // indirect
	golang.org/x/time v0.5.0 // indirect
	golang.org/x/tools v0.24.0 // indirect
	golang.org/x/xerrors v0.0.0-20231012003039-104605ab7028 // indirect
=======
	golang.org/x/crypto v0.29.0 // indirect
	golang.org/x/exp v0.0.0-20240409090435-93d18d7e34b8 // indirect
	golang.org/x/net v0.31.0 // indirect
	golang.org/x/oauth2 v0.18.0 // indirect
	golang.org/x/sync v0.9.0 // indirect
	golang.org/x/sys v0.27.0 // indirect
	golang.org/x/term v0.26.0 // indirect
	golang.org/x/text v0.20.0 // indirect
	golang.org/x/time v0.5.0 // indirect
	golang.org/x/tools v0.21.1-0.20240508182429-e35e4ccd0d2d // indirect
>>>>>>> 0a908e02
	google.golang.org/api v0.170.0 // indirect
	google.golang.org/genproto v0.0.0-20240401170217-c3f982113cda // indirect
	google.golang.org/genproto/googleapis/api v0.0.0-20240401170217-c3f982113cda // indirect
<<<<<<< HEAD
	google.golang.org/genproto/googleapis/rpc v0.0.0-20240515191416-fc5f0ca64291 // indirect
	google.golang.org/protobuf v1.34.2 // indirect
=======
	google.golang.org/genproto/googleapis/rpc v0.0.0-20241118233622-e639e219e697 // indirect
	google.golang.org/protobuf v1.35.2 // indirect
>>>>>>> 0a908e02
	gopkg.in/inf.v0 v0.9.1 // indirect
	gopkg.in/natefinch/lumberjack.v2 v2.2.1 // indirect
	gopkg.in/yaml.v2 v2.4.0 // indirect
	gopkg.in/yaml.v3 v3.0.1 // indirect
	k8s.io/api v0.28.6 // indirect
	k8s.io/apimachinery v0.28.6 // indirect
	k8s.io/klog/v2 v2.120.1 // indirect
	k8s.io/utils v0.0.0-20230726121419-3b25d923346b // indirect
	sigs.k8s.io/json v0.0.0-20221116044647-bc3834ca7abd // indirect
	sigs.k8s.io/structured-merge-diff/v4 v4.4.1 // indirect
	sigs.k8s.io/yaml v1.4.0 // indirect
	sourcegraph.com/sourcegraph/appdash v0.0.0-20190731080439-ebfcffb1b5c0 // indirect
)

replace github.com/go-ldap/ldap/v3 => github.com/YangKeao/ldap/v3 v3.4.5-0.20230421065457-369a3bab1117<|MERGE_RESOLUTION|>--- conflicted
+++ resolved
@@ -235,20 +235,6 @@
 	go.uber.org/mock v0.4.0 // indirect
 	go.uber.org/multierr v1.11.0 // indirect
 	golang.org/x/arch v0.3.0 // indirect
-<<<<<<< HEAD
-	golang.org/x/crypto v0.26.0 // indirect
-	golang.org/x/exp v0.0.0-20240808152545-0cdaa3abc0fa // indirect
-	golang.org/x/mod v0.20.0 // indirect
-	golang.org/x/net v0.28.0 // indirect
-	golang.org/x/oauth2 v0.21.0 // indirect
-	golang.org/x/sync v0.8.0 // indirect
-	golang.org/x/sys v0.24.0 // indirect
-	golang.org/x/term v0.23.0 // indirect
-	golang.org/x/text v0.17.0 // indirect
-	golang.org/x/time v0.5.0 // indirect
-	golang.org/x/tools v0.24.0 // indirect
-	golang.org/x/xerrors v0.0.0-20231012003039-104605ab7028 // indirect
-=======
 	golang.org/x/crypto v0.29.0 // indirect
 	golang.org/x/exp v0.0.0-20240409090435-93d18d7e34b8 // indirect
 	golang.org/x/net v0.31.0 // indirect
@@ -259,17 +245,11 @@
 	golang.org/x/text v0.20.0 // indirect
 	golang.org/x/time v0.5.0 // indirect
 	golang.org/x/tools v0.21.1-0.20240508182429-e35e4ccd0d2d // indirect
->>>>>>> 0a908e02
 	google.golang.org/api v0.170.0 // indirect
 	google.golang.org/genproto v0.0.0-20240401170217-c3f982113cda // indirect
 	google.golang.org/genproto/googleapis/api v0.0.0-20240401170217-c3f982113cda // indirect
-<<<<<<< HEAD
-	google.golang.org/genproto/googleapis/rpc v0.0.0-20240515191416-fc5f0ca64291 // indirect
-	google.golang.org/protobuf v1.34.2 // indirect
-=======
 	google.golang.org/genproto/googleapis/rpc v0.0.0-20241118233622-e639e219e697 // indirect
 	google.golang.org/protobuf v1.35.2 // indirect
->>>>>>> 0a908e02
 	gopkg.in/inf.v0 v0.9.1 // indirect
 	gopkg.in/natefinch/lumberjack.v2 v2.2.1 // indirect
 	gopkg.in/yaml.v2 v2.4.0 // indirect
