--- conflicted
+++ resolved
@@ -23,15 +23,11 @@
 VENDOR_TIDB := vendor/github.com/pingcap/tidb
 
 
-<<<<<<< HEAD
-build: check test importer checker dump_region binlogctl sync_diff_inspector ddl_checker
-=======
-build: prepare check test importer checker dump_region binlogctl sync_diff_inspector finish
+build: prepare check test importer checker dump_region binlogctl sync_diff_inspector ddl_checker finish
 
 prepare:		
 	cp go.mod1 go.mod
 	cp go.sum1 go.sum
->>>>>>> 4860a0d5
 
 importer:
 	$(GO) build -ldflags '$(LDFLAGS)' -o bin/importer ./importer
