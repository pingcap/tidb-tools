--- conflicted
+++ resolved
@@ -1,8 +1,4 @@
-<<<<<<< HEAD
-.PHONY: build importer checker dump_region binlogctl sync_diff_inspector ddl_checker mydumper_uploader test check deps
-=======
-.PHONY: build importer dump_region binlogctl sync_diff_inspector ddl_checker test check deps
->>>>>>> a17aa9c6
+.PHONY: build importer dump_region binlogctl sync_diff_inspector ddl_checker mydumper_uploader test check deps
 
 # Ensure GOPATH is set before running build process.
 ifeq "$(GOPATH)" ""
@@ -29,12 +25,7 @@
 PACKAGES  := $$($(PACKAGE_LIST))
 FAIL_ON_STDOUT := awk '{ print } END { if (NR > 0) { exit 1 } }'
 
-<<<<<<< HEAD
-
-build: prepare check importer checker dump_region binlogctl sync_diff_inspector ddl_checker mydumper_uploader finish
-=======
-build: prepare check importer binlogctl sync_diff_inspector ddl_checker finish
->>>>>>> a17aa9c6
+build: prepare check importer binlogctl sync_diff_inspector ddl_checker mydumper_uploader finish
 
 prepare:		
 	cp go.mod1 go.mod
