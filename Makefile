.PHONY: build importer checker dump_region binlogctl sync_diff_inspector ddl_checker test check deps

# Ensure GOPATH is set before running build process.
ifeq "$(GOPATH)" ""
	$(error Please set the environment variable GOPATH before running `make`)
endif


CURDIR := $(shell pwd)
path_to_add := $(addsuffix /bin,$(subst :,/bin:,$(GOPATH)))
export PATH := $(path_to_add):$(PATH)


LDFLAGS += -X "github.com/pingcap/tidb-tools/pkg/utils.Version=1.0.0~rc2+git.$(shell git rev-parse --short HEAD)"
LDFLAGS += -X "github.com/pingcap/tidb-tools/pkg/utils.BuildTS=$(shell date -u '+%Y-%m-%d %I:%M:%S')"
LDFLAGS += -X "github.com/pingcap/tidb-tools/pkg/utils.GitHash=$(shell git rev-parse HEAD)"

CURDIR   := $(shell pwd)
GO       := GO111MODULE=on go
GOTEST   := CGO_ENABLED=1 $(GO) test -p 3
PACKAGES := $$(go list ./... | grep -vE 'vendor')
FILES     := $$(find . -name '*.go' -type f | grep -vE 'vendor')
VENDOR_TIDB := vendor/github.com/pingcap/tidb


<<<<<<< HEAD
build: prepare check importer checker dump_region binlogctl sync_diff_inspector finish
=======
build: prepare check test importer checker dump_region binlogctl sync_diff_inspector ddl_checker finish
>>>>>>> c106fbb7

prepare:		
	cp go.mod1 go.mod
	cp go.sum1 go.sum

importer:
	$(GO) build -ldflags '$(LDFLAGS)' -o bin/importer ./importer

checker:
	$(GO) build -ldflags '$(LDFLAGS)' -o bin/checker ./checker

dump_region:
	$(GO) build -ldflags '$(LDFLAGS)' -o bin/dump_region ./dump_region

binlogctl:
	$(GO) build -ldflags '$(LDFLAGS)' -o bin/binlogctl ./tidb-binlog/binlogctl

sync_diff_inspector:
	$(GO) build -ldflags '$(LDFLAGS)' -o bin/sync_diff_inspector ./sync_diff_inspector

ddl_checker:
	$(GO) build -ldflags '$(LDFLAGS)' -o bin/ddl_checker ./ddl_checker

test:
	@export log_level=error; \
	$(GOTEST) -cover $(PACKAGES)

fmt:
	go fmt ./...
	@goimports -w $(FILES)

check:
	#go get github.com/golang/lint/golint
	@echo "vet"
	@ go tool vet $(FILES) 2>&1 | awk '{print} END{if(NR>0) {exit 1}}'
	@echo "vet --shadow"
	@ go tool vet --shadow $(FILES) 2>&1 | awk '{print} END{if(NR>0) {exit 1}}'
	#@echo "golint"
	#@ golint ./... 2>&1 | grep -vE '\.pb\.go' | grep -vE 'vendor' | awk '{print} END{if(NR>0) {exit 1}}'
	@echo "gofmt (simplify)"
	@ gofmt -s -l -w $(FILES) 2>&1 | awk '{print} END{if(NR>0) {exit 1}}'

finish:
	cp go.mod go.mod1
	cp go.sum go.sum1<|MERGE_RESOLUTION|>--- conflicted
+++ resolved
@@ -23,11 +23,8 @@
 VENDOR_TIDB := vendor/github.com/pingcap/tidb
 
 
-<<<<<<< HEAD
-build: prepare check importer checker dump_region binlogctl sync_diff_inspector finish
-=======
-build: prepare check test importer checker dump_region binlogctl sync_diff_inspector ddl_checker finish
->>>>>>> c106fbb7
+
+build: prepare check importer checker dump_region binlogctl sync_diff_inspector ddl_checker finish
 
 prepare:		
 	cp go.mod1 go.mod
