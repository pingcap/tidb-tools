
LDFLAGS += -X "github.com/pingcap/tidb-tools/pkg/utils.Version=1.0.0~rc2+git.$(shell git rev-parse --short HEAD)"
LDFLAGS += -X "github.com/pingcap/tidb-tools/pkg/utils.BuildTS=$(shell date -u '+%Y-%m-%d %I:%M:%S')"
LDFLAGS += -X "github.com/pingcap/tidb-tools/pkg/utils.GitHash=$(shell git rev-parse HEAD)"

CURDIR   := $(shell pwd)
GO       := GO15VENDOREXPERIMENT="1" go
GOTEST   := CGO_ENABLED=1 $(GO) test -p 3
PACKAGES := $$(go list ./... | grep -vE 'vendor')

<<<<<<< HEAD
.PHONY: build importer checker dump_region generate_binlog_position sync_check binlog_reader test check deps
=======
.PHONY: build importer checker dump_region binlogctl sync_diff_inspector test check deps
>>>>>>> a1c2470f

build: importer checker check test

importer:
	$(GO) build -ldflags '$(LDFLAGS)' -o bin/importer ./importer

checker:
	$(GO) build -ldflags '$(LDFLAGS)' -o bin/checker ./checker

dump_region:
	$(GO) build -ldflags '$(LDFLAGS)' -o bin/dump_region ./dump_region

binlogctl:
	$(GO) build -ldflags '$(LDFLAGS)' -o bin/binlogctl ./tidb_binlog/binlogctl

sync_diff_inspector:
	$(GO) build -ldflags '$(LDFLAGS)' -o bin/sync_diff_inspector ./sync_diff_inspector

binlog_reader:
	$(GO) build -ldflags '$(LDFLAGS)' -o bin/binlog_reader ./binlog_reader

test:
	@export log_level=error; \
	$(GOTEST) -cover $(PACKAGES)

check:
	$(GO) get github.com/golang/lint/golint

	$(GO) tool vet . 2>&1 | grep -vE 'vendor' | awk '{print} END{if(NR>0) {exit 1}}'
	$(GO) tool vet --shadow . 2>&1 | grep -vE 'vendor' | awk '{print} END{if(NR>0) {exit 1}}'
	golint ./... 2>&1 | grep -vE 'vendor' | awk '{print} END{if(NR>0) {exit 1}}'
	gofmt -w -s -l . 2>&1 | grep -vE 'vendor' | awk '{print} END{if(NR>0) {exit 1}}'

update:
	which glide >/dev/null || curl https://glide.sh/get | sh
	which glide-vc || go get -v -u github.com/sgotti/glide-vc
ifdef PKG
	glide get -s -v --skip-test ${PKG}
else
	glide update -s -v -u --skip-test
endif
	@echo "removing test files"
	glide vc --use-lock-file --only-code --no-tests
<|MERGE_RESOLUTION|>--- conflicted
+++ resolved
@@ -8,11 +8,7 @@
 GOTEST   := CGO_ENABLED=1 $(GO) test -p 3
 PACKAGES := $$(go list ./... | grep -vE 'vendor')
 
-<<<<<<< HEAD
-.PHONY: build importer checker dump_region generate_binlog_position sync_check binlog_reader test check deps
-=======
 .PHONY: build importer checker dump_region binlogctl sync_diff_inspector test check deps
->>>>>>> a1c2470f
 
 build: importer checker check test
 
