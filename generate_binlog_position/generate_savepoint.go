// Copyright 2016 PingCAP, Inc.
//
// Licensed under the Apache License, Version 2.0 (the "License");
// you may not use this file except in compliance with the License.
// You may obtain a copy of the License at
//
//     http://www.apache.org/licenses/LICENSE-2.0
//
// Unless required by applicable law or agreed to in writing, software
// distributed under the License is distributed on an "AS IS" BASIS,
// See the License for the specific language governing permissions and
// limitations under the License.

package main

import (
	"fmt"
	"os"
	"path"
	"strings"
	"time"

	"github.com/juju/errors"
	"github.com/ngaut/log"
	"github.com/pingcap/pd/pd-client"
	"github.com/pingcap/tidb-tools/generate_binlog_position/pkg"
	"golang.org/x/net/context"
)

const physicalShiftBits = 18
const slowDist = 30 * time.Millisecond

// GenSavepointInfo generates drainer meta from pd
func GenSavepointInfo(cfg *Config) error {
	if err := os.MkdirAll(cfg.DataDir, 0700); err != nil {
		return errors.Trace(err)
	}

	// get newest ts from pd
	commitTS, err := GetTSO(cfg)
	if err != nil {
		log.Errorf("get tso failed: %s", err)
		return errors.Trace(err)
	}

	// generate meta infomation
	meta := NewLocalMeta(path.Join(cfg.DataDir, "savepoint"))
	err = meta.Save(commitTS, cfg.TimeZone)
	return errors.Trace(err)
}

<<<<<<< HEAD
// GetTSO get the tso from the config pd
=======
// GetTSO gets ts from pd
>>>>>>> 72a5cbd6
func GetTSO(cfg *Config) (int64, error) {
	now := time.Now()

	urlv, err := pkg.NewURLsValue(cfg.EtcdURLs)
	if err != nil {
		return 0, errors.Trace(err)
	}

	pdCli, err := pd.NewClient(urlv.StringSlice(), pd.SecurityOption{
		CAPath:   cfg.SSLCA,
		CertPath: cfg.SSLCert,
		KeyPath:  cfg.SSLKey,
	})
	physical, logical, err := pdCli.GetTS(context.Background())
	if err != nil {
		return 0, errors.Trace(err)
	}
	dist := time.Since(now)
	if dist > slowDist {
		log.Warnf("get timestamp too slow: %s", dist)
	}

	return int64(composeTS(physical, logical)), nil
}

func composeTS(physical, logical int64) uint64 {
	return uint64((physical << physicalShiftBits) + logical)
}

func parseBinlogName(str string) (index uint64, err error) {
	if !strings.HasPrefix(str, "binlog-") {
		return 0, errors.Errorf("invalid binlog name %s", str)
	}

	_, err = fmt.Sscanf(str, "binlog-%016d", &index)
	return
}<|MERGE_RESOLUTION|>--- conflicted
+++ resolved
@@ -49,11 +49,7 @@
 	return errors.Trace(err)
 }
 
-<<<<<<< HEAD
-// GetTSO get the tso from the config pd
-=======
 // GetTSO gets ts from pd
->>>>>>> 72a5cbd6
 func GetTSO(cfg *Config) (int64, error) {
 	now := time.Now()
 
