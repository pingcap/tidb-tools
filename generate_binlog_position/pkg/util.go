// Copyright 2016 PingCAP, Inc.
//
// Licensed under the Apache License, Version 2.0 (the "License");
// you may not use this file except in compliance with the License.
// You may obtain a copy of the License at
//
//     http://www.apache.org/licenses/LICENSE-2.0
//
// Unless required by applicable law or agreed to in writing, software
// distributed under the License is distributed on an "AS IS" BASIS,
// See the License for the specific language governing permissions and
// limitations under the License.

package pkg

import (
	"time"
)

<<<<<<< HEAD
// TsToTime translate ts to timestamp
=======
// TsToTime translate ts to time
>>>>>>> 72a5cbd6
func TsToTime(ts int64) time.Time {
	t := time.Unix(ts>>18/1000, 0)
	return t
}<|MERGE_RESOLUTION|>--- conflicted
+++ resolved
@@ -17,11 +17,7 @@
 	"time"
 )
 
-<<<<<<< HEAD
-// TsToTime translate ts to timestamp
-=======
 // TsToTime translate ts to time
->>>>>>> 72a5cbd6
 func TsToTime(ts int64) time.Time {
 	t := time.Unix(ts>>18/1000, 0)
 	return t
