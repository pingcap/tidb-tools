--- conflicted
+++ resolved
@@ -14,18 +14,20 @@
 	red     = 31
 	green   = 32
 	yellow  = 33
-	blue    = 34
+	blue    = 36
 	gray    = 37
 )
 
 var (
 	baseTimestamp time.Time
+	emptyFieldMap FieldMap
 )
 
 func init() {
 	baseTimestamp = time.Now()
 }
 
+// TextFormatter formats logs into text
 type TextFormatter struct {
 	// Set to true to bypass checking for a TTY before outputting colors.
 	ForceColors bool
@@ -49,19 +51,12 @@
 	// be desired.
 	DisableSorting bool
 
-<<<<<<< HEAD
-=======
 
 	// Disables the truncation of the level text to 4 characters.
 	DisableLevelTruncation bool
 
->>>>>>> 0a51ecb0
 	// QuoteEmptyFields will wrap empty fields in quotes if true
 	QuoteEmptyFields bool
-
-	// QuoteCharacter can be set to the override the default quoting character "
-	// with something else. For example: ', or `.
-	QuoteCharacter string
 
 	// Whether the logger's out is to a terminal
 	isTerminal bool
@@ -70,14 +65,12 @@
 }
 
 func (f *TextFormatter) init(entry *Entry) {
-	if len(f.QuoteCharacter) == 0 {
-		f.QuoteCharacter = "\""
-	}
 	if entry.Logger != nil {
-		f.isTerminal = IsTerminal(entry.Logger.Out)
+		f.isTerminal = checkIfTerminal(entry.Logger.Out)
 	}
 }
 
+// Format renders a single log entry
 func (f *TextFormatter) Format(entry *Entry) ([]byte, error) {
 	var b *bytes.Buffer
 	keys := make([]string, 0, len(entry.Data))
@@ -94,7 +87,7 @@
 		b = &bytes.Buffer{}
 	}
 
-	prefixFieldClashes(entry.Data)
+	prefixFieldClashes(entry.Data, emptyFieldMap)
 
 	f.Do(func() { f.init(entry) })
 
@@ -102,7 +95,7 @@
 
 	timestampFormat := f.TimestampFormat
 	if timestampFormat == "" {
-		timestampFormat = DefaultTimestampFormat
+		timestampFormat = defaultTimestampFormat
 	}
 	if isColored {
 		f.printColored(b, entry, keys, timestampFormat)
@@ -136,7 +129,10 @@
 		levelColor = blue
 	}
 
-	levelText := strings.ToUpper(entry.Level.String())[0:4]
+	levelText := strings.ToUpper(entry.Level.String())
+	if !f.DisableLevelTruncation {
+		levelText = levelText[0:4]
+	}
 
 	if f.DisableTimestamp {
 		fmt.Fprintf(b, "\x1b[%dm%s\x1b[0m %-44s ", levelColor, levelText, entry.Message)
@@ -160,7 +156,7 @@
 		if !((ch >= 'a' && ch <= 'z') ||
 			(ch >= 'A' && ch <= 'Z') ||
 			(ch >= '0' && ch <= '9') ||
-			ch == '-' || ch == '.') {
+			ch == '-' || ch == '.' || ch == '_' || ch == '/' || ch == '@' || ch == '^' || ch == '+') {
 			return true
 		}
 	}
@@ -168,29 +164,23 @@
 }
 
 func (f *TextFormatter) appendKeyValue(b *bytes.Buffer, key string, value interface{}) {
-
+	if b.Len() > 0 {
+		b.WriteByte(' ')
+	}
 	b.WriteString(key)
 	b.WriteByte('=')
 	f.appendValue(b, value)
-	b.WriteByte(' ')
 }
 
 func (f *TextFormatter) appendValue(b *bytes.Buffer, value interface{}) {
-	switch value := value.(type) {
-	case string:
-		if !f.needsQuoting(value) {
-			b.WriteString(value)
-		} else {
-			fmt.Fprintf(b, "%s%v%s", f.QuoteCharacter, value, f.QuoteCharacter)
-		}
-	case error:
-		errmsg := value.Error()
-		if !f.needsQuoting(errmsg) {
-			b.WriteString(errmsg)
-		} else {
-			fmt.Fprintf(b, "%s%v%s", f.QuoteCharacter, errmsg, f.QuoteCharacter)
-		}
-	default:
-		fmt.Fprint(b, value)
+	stringVal, ok := value.(string)
+	if !ok {
+		stringVal = fmt.Sprint(value)
+	}
+
+	if !f.needsQuoting(stringVal) {
+		b.WriteString(stringVal)
+	} else {
+		b.WriteString(fmt.Sprintf("%q", stringVal))
 	}
 }