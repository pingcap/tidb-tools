// Copyright 2018 PingCAP, Inc.
//
// Licensed under the Apache License, Version 2.0 (the "License");
// you may not use this file except in compliance with the License.
// You may obtain a copy of the License at
//
//     http://www.apache.org/licenses/LICENSE-2.0
//
// Unless required by applicable law or agreed to in writing, software
// distributed under the License is distributed on an "AS IS" BASIS,
// See the License for the specific language governing permissions and
// limitations under the License.

package main

import (
	"database/sql"
	"flag"
	"os"

	_ "github.com/go-sql-driver/mysql"
	"github.com/juju/errors"
	"github.com/ngaut/log"
	"github.com/pingcap/tidb-tools/pkg/db"
	"github.com/pingcap/tidb-tools/sync_check/util"
)

const dateTimeFormat = "2006-01-02 15:04:05"

func main() {
	cfg := NewConfig()
	err := cfg.Parse(os.Args[1:])
	switch errors.Cause(err) {
	case nil:
	case flag.ErrHelp:
		os.Exit(0)
	default:
		log.Errorf("parse cmd flags err %s\n", errors.Trace(err))
		os.Exit(2)
	}

	log.SetLevelByString(cfg.LogLevel)

	ok := cfg.checkConfig()
	if !ok {
		log.Error("there is something wrong with your config, please check it!")
		return
	}

	sourceDB, err := util.CreateDB(cfg.SourceDBCfg)
	if err != nil {
		log.Fatal(err)
	}
	defer pkgdb.CloseDB(sourceDB)

	targetDB, err := util.CreateDB(cfg.TargetDBCfg)
	if err != nil {
		log.Fatal(err)
	}
	defer pkgdb.CloseDB(targetDB)

	if !checkSyncState(sourceDB, targetDB, cfg) {
		log.Fatal("sourceDB don't equal targetDB")
	}
	log.Info("test pass!!!")
}

func checkSyncState(sourceDB, targetDB *sql.DB, cfg *Config) bool {
<<<<<<< HEAD
	d, err := NewDiff(sourceDB, targetDB, cfg.SourceDBCfg.Name, cfg.ChunkSize, cfg.Sample, cfg.CheckThCount, cfg.UseRowID, cfg.Tables, cfg.FixSqlFile, cfg.Snapshot)
=======
	//d, err := NewDiff(sourceDB, targetDB, cfg.SourceDBCfg.Name, cfg.ChunkSize, cfg.Sample, cfg.CheckThCount, cfg.UseRowID, cfg.Tables, cfg.FixSQLFile)
	d, err := NewDiff(sourceDB, targetDB, cfg)
>>>>>>> 9fd428ca
	if err != nil {
		log.Fatal(errors.Trace(err))
	}

	ok, err := d.Equal()
	if err != nil {
		log.Fatal(errors.Trace(err))
	}

	return ok
}<|MERGE_RESOLUTION|>--- conflicted
+++ resolved
@@ -66,12 +66,8 @@
 }
 
 func checkSyncState(sourceDB, targetDB *sql.DB, cfg *Config) bool {
-<<<<<<< HEAD
-	d, err := NewDiff(sourceDB, targetDB, cfg.SourceDBCfg.Name, cfg.ChunkSize, cfg.Sample, cfg.CheckThCount, cfg.UseRowID, cfg.Tables, cfg.FixSqlFile, cfg.Snapshot)
-=======
 	//d, err := NewDiff(sourceDB, targetDB, cfg.SourceDBCfg.Name, cfg.ChunkSize, cfg.Sample, cfg.CheckThCount, cfg.UseRowID, cfg.Tables, cfg.FixSQLFile)
 	d, err := NewDiff(sourceDB, targetDB, cfg)
->>>>>>> 9fd428ca
 	if err != nil {
 		log.Fatal(errors.Trace(err))
 	}
