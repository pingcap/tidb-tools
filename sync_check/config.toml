# sync_check Configuration.

log-level = "info"

# for example, the whole data is [1...100]
# we can split these data to [1...10], [11...20], ..., [91...100]
# the [1...10] is a chunk, and it's chunk size is 10
# splited chunk's size
chunk-size = 1000

# how many goroutine created to check data
check-thcount = 4

# sampling check percent, for example 10 means only check 10% data
sample = 10

# set true if target-db and source-db all support tidb implicit column "_tidb_rowid"
use-rowid = false

# fix different data in target-db if fix_data is true, must have primary key or unique key
fix-data = false

<<<<<<< HEAD
# use source tidb's snapshot data, sql looks like set @@tidb_snapshot="2016-10-08 16:45:26";
#snapshot = "2016-10-08 16:45:26"

=======
>>>>>>> 9fd428ca
# if check-table is nil, will check all tables in the schema. 
[[check-table]]
# table name.
name = "test"

# field should be the primary key, unique key or field with index. 
# if comment this, sync_check will find a suitable field.
field = "id"

# check data's range
# range = "age > 10 AND age < 20"

[source-db]
host = "127.0.0.1"
user = "root"
password = ""
# schema name
name = "test"
port = 3306
<<<<<<< HEAD
=======
# use tidb's snapshot data, sql looks like set @@tidb_snapshot="2016-10-08 16:45:26"
#snapshot = "2016-10-08 16:45:26" 
>>>>>>> 9fd428ca

[target-db]
host = "127.0.0.1"
user = "root"
password = ""
# schema name
name = "test"
<<<<<<< HEAD
port = 4000
=======
port = 4000
# use tidb's snapshot data, sql looks like set @@tidb_snapshot="2016-10-08 16:45:26"
#snapshot = "2016-10-08 16:45:26" 
>>>>>>> 9fd428ca
<|MERGE_RESOLUTION|>--- conflicted
+++ resolved
@@ -20,12 +20,6 @@
 # fix different data in target-db if fix_data is true, must have primary key or unique key
 fix-data = false
 
-<<<<<<< HEAD
-# use source tidb's snapshot data, sql looks like set @@tidb_snapshot="2016-10-08 16:45:26";
-#snapshot = "2016-10-08 16:45:26"
-
-=======
->>>>>>> 9fd428ca
 # if check-table is nil, will check all tables in the schema. 
 [[check-table]]
 # table name.
@@ -45,11 +39,8 @@
 # schema name
 name = "test"
 port = 3306
-<<<<<<< HEAD
-=======
 # use tidb's snapshot data, sql looks like set @@tidb_snapshot="2016-10-08 16:45:26"
 #snapshot = "2016-10-08 16:45:26" 
->>>>>>> 9fd428ca
 
 [target-db]
 host = "127.0.0.1"
@@ -57,10 +48,6 @@
 password = ""
 # schema name
 name = "test"
-<<<<<<< HEAD
-port = 4000
-=======
 port = 4000
 # use tidb's snapshot data, sql looks like set @@tidb_snapshot="2016-10-08 16:45:26"
-#snapshot = "2016-10-08 16:45:26" 
->>>>>>> 9fd428ca
+#snapshot = "2016-10-08 16:45:26" 