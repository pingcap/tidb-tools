--- conflicted
+++ resolved
@@ -18,10 +18,7 @@
 	"fmt"
 
 	"github.com/juju/errors"
-<<<<<<< HEAD
-=======
 	"github.com/pingcap/tidb-tools/pkg/db"
->>>>>>> 9fd428ca
 )
 
 // DBConfig is the DB configuration.
@@ -49,18 +46,11 @@
 // CreateDB create a mysql fd
 func CreateDB(cfg DBConfig) (*sql.DB, error) {
 	dbDSN := fmt.Sprintf("%s:%s@tcp(%s:%d)/%s?charset=utf8", cfg.User, cfg.Password, cfg.Host, cfg.Port, cfg.Name)
-<<<<<<< HEAD
-	db, err := sql.Open("mysql", dbDSN)
-=======
 	dbConn, err := sql.Open("mysql", dbDSN)
->>>>>>> 9fd428ca
 	if err != nil {
 		return nil, errors.Trace(err)
 	}
 
-<<<<<<< HEAD
-	return db, nil
-=======
 	if cfg.Snapshot != "" {
 		err = pkgdb.SetSnapshot(dbConn, cfg.Snapshot)
 		if err != nil {
@@ -69,5 +59,4 @@
 	}
 
 	return dbConn, nil
->>>>>>> 9fd428ca
 }