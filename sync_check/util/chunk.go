// Copyright 2018 PingCAP, Inc.
//
// Licensed under the Apache License, Version 2.0 (the "License");
// you may not use this file except in compliance with the License.
// You may obtain a copy of the License at
//
//     http://www.apache.org/licenses/LICENSE-2.0
//
// Unless required by applicable law or agreed to in writing, software
// distributed under the License is distributed on an "AS IS" BASIS,
// See the License for the specific language governing permissions and
// limitations under the License.

package util

import (
	"database/sql"
	"fmt"
	"reflect"

	"github.com/juju/errors"
	"github.com/ngaut/log"
	"github.com/pingcap/tidb-tools/pkg/db"
	"github.com/pingcap/tidb/model"
)

// chunkRange represents chunk range
type chunkRange struct {
	begin interface{}
	end   interface{}
	// for example:
	// containB and containE is true, means [begin, end]
	// containB is true, containE is false, means [begin, end)
	containB bool
	containE bool
	notNil   bool
}

// DumpJob is the struct for job of dump
type DumpJob struct {
	DbName string
	Table  string
	Column *model.ColumnInfo
	Where  string
	Chunk  chunkRange
}

// newChunkRange return a range struct
func newChunkRange(begin, end interface{}, containB, containE bool, notNil bool) chunkRange {
	return chunkRange{
		begin:    begin,
		end:      end,
		containE: containE,
		containB: containB,
		notNil:   notNil,
	}
}

func getChunksForTable(db *sql.DB, dbname, tableName string, column *model.ColumnInfo, where string, chunkSize, sample int) ([]chunkRange, error) {
	noChunks := []chunkRange{{}}
	if column == nil {
		log.Warnf("No suitable index found for %s.%s", dbname, tableName)
		return noChunks, nil
	}

	field := column.Name.O

	// fetch min, max
	query := fmt.Sprintf("SELECT %s MIN(`%s`) as MIN, MAX(`%s`) as MAX FROM `%s`.`%s` where %s",
		"/*!40001 SQL_NO_CACHE */", field, field, dbname, tableName, where)
	log.Debugf("[dumper] get max min query sql: %s", query)

	// get the chunk count
<<<<<<< HEAD
	cnt, err := pkgdb.GetCount(db, dbname, tableName, where)
=======
	cnt, err := pkgdb.GetRowCount(db, dbname, tableName, where)
>>>>>>> 9fd428ca
	if err != nil {
		return nil, errors.Trace(err)
	}
	if cnt == 0 {
		log.Infof("no data found in %s.%s", dbname, tableName)
		return noChunks, nil
	}

	chunkCnt := cnt / int64(chunkSize)
	if sample != 100 {
		// use sampling check, can check more fragmented by split to more chunk
		chunkCnt *= 10
	}

	var chunk chunkRange
	if pkgdb.IsNumberType(column.Tp) {
		var min, max sql.NullInt64
		err := db.QueryRow(query).Scan(&min, &max)
		if err != nil {
			return nil, errors.Trace(err)
		}
		if !min.Valid {
			// min is NULL, means that no table data.
			return []chunkRange{}, nil
		}
		chunk = newChunkRange(min.Int64, max.Int64+1, true, false, true)
	} else if pkgdb.IsFloatType(column.Tp) {
		var min, max sql.NullFloat64
		err := db.QueryRow(query).Scan(&min, &max)
		if err != nil {
			return nil, errors.Trace(err)
		}
		if !min.Valid {
			// min is NULL, means that no table data.
			return []chunkRange{}, nil
		}
		chunk = newChunkRange(min.Float64-0.1, max.Float64+0.1, false, false, true)
	} else {
		var min, max sql.NullString
		err := db.QueryRow(query).Scan(&min, &max)
		if err != nil {
			return nil, errors.Trace(err)
		}
		if !min.Valid || !max.Valid {
			return []chunkRange{}, nil
		}
		chunk = newChunkRange(min.String, max.String, true, true, true)
	}
	return splitRange(db, &chunk, chunkCnt, dbname, tableName, column, where)
}

func splitRange(db *sql.DB, chunk *chunkRange, count int64, dbname string, table string, column *model.ColumnInfo, limitRange string) ([]chunkRange, error) {
	var chunks []chunkRange

	if count <= 1 {
		chunks = append(chunks, *chunk)
		return chunks, nil
	}

	if !chunk.notNil {
		return nil, errors.Errorf("the chunk is empty: %v", chunk)
	}

	if reflect.TypeOf(chunk.begin).String() == "int64" {
		min, ok1 := chunk.begin.(int64)
		max, ok2 := chunk.end.(int64)
		if !ok1 || !ok2 {
			return nil, errors.Errorf("can't parse chunk's begin: %v, end: %v", chunk.begin, chunk.end)
		}
		step := (max-min)/count + 1
		cutoff := min
		for cutoff <= max {
			r := newChunkRange(cutoff, cutoff+step, true, false, true)
			chunks = append(chunks, r)
			cutoff += step
		}
		log.Debugf("getChunksForTable cut table: cnt=%d min=%v max=%v step=%v chunk=%d",
			count, min, max, step, len(chunks))
	} else if reflect.TypeOf(chunk.begin).String() == "float64" {
		min, ok1 := chunk.begin.(float64)
		max, ok2 := chunk.end.(float64)
		if !ok1 || !ok2 {
			return nil, errors.Errorf("can't parse chunk's begin: %v, end: %v", chunk.begin, chunk.end)
		}
		step := (max-min)/float64(count) + 1
		cutoff := min
		for cutoff <= max {
			r := newChunkRange(cutoff, cutoff+step, true, false, true)
			chunks = append(chunks, r)
			cutoff += step
		}
		log.Debugf("getChunksForTable cut table: cnt=%d min=%v max=%v step=%v chunk=%d",
			count, min, max, step, len(chunks))
	} else {
		max, ok1 := chunk.end.(string)
		min, ok2 := chunk.begin.(string)
		if !ok1 || !ok2 {
			return nil, errors.Errorf("can't parse chunk's begin: %v, end: %v", chunk.begin, chunk.end)
		}

		// get random value as split value
		splitValues, err := pkgdb.GetRandomValues(db, dbname, table, column.Name.O, count-1, min, max, limitRange)
		if err != nil {
			return nil, errors.Trace(err)
		}
		var minTmp, maxTmp string
		var i int64
		for i = 0; i < count; i++ {
			if i == 0 {
				minTmp = min
				maxTmp = splitValues[i]
			} else if i == int64(len(splitValues)) {
				minTmp = splitValues[i-1]
				maxTmp = max
			} else {
				minTmp = splitValues[i-1]
				maxTmp = splitValues[i]
			}
			r := newChunkRange(minTmp, maxTmp, true, false, true)
			chunks = append(chunks, r)
		}
		log.Debugf("[dumper] getChunksForTable cut table: cnt=%d min=%s max=%s chunk=%d",
			count, min, max, len(chunks))
	}
	chunks[0].containB = chunk.containB
	chunks[len(chunks)-1].containE = chunk.containE
	return chunks, nil
}

func findSuitableField(db *sql.DB, dbname string, table string) (*model.ColumnInfo, error) {
	// first select the index, and number type index first
	column, err := pkgdb.FindSuitableIndex(db, dbname, table)
	if err != nil {
		return nil, errors.Trace(err)
	}
	if column != nil {
		return column, nil
	}
	log.Infof("%s.%s don't have index, will use a number column as split field", dbname, table)

	// use the first column
	column, err = pkgdb.GetFirstColumn(db, dbname, table)
	if err != nil {
		return nil, errors.Trace(err)
	}
	if column != nil {
		return column, nil
	}

	return nil, errors.Errorf("no column find in table %s.%s", dbname, table)
}

// GenerateDumpJob generates some DumpJobs.
func GenerateDumpJob(db *sql.DB, dbname, tableName, splitField string,
	limitRange string, chunkSize int, sample int, useRowID bool) ([]*DumpJob, error) {
	jobBucket := make([]*DumpJob, 0, 10)
	var jobCnt int
	var column *model.ColumnInfo
	var err error

	if splitField == "" {
		// find a column for split data
		column, err = findSuitableField(db, dbname, tableName)
		if err != nil {
			return nil, errors.Trace(err)
		}
	} else {
		var table *model.TableInfo
<<<<<<< HEAD
		table, err = pkgdb.GetSchemaTableWithRowID(db, dbname, tableName, useRowID)
=======
		table, err = pkgdb.GetTableInfoWithRowID(db, dbname, tableName, useRowID)
>>>>>>> 9fd428ca
		if err != nil {
			return nil, errors.Trace(err)
		}
		exist := false
		column, exist = pkgdb.GetColumnByName(table, splitField)
		if !exist {
			return nil, fmt.Errorf("can't find column %s in table %s", splitField, tableName)
		}
	}

	// set limitRange to "true" can make the code more simple, no need to judge the limitRange's value.
	// for example: sql will looks like "select * from itest where a > 10 AND true" if don't set range in config.
	if limitRange == "" {
		limitRange = "true"
	}

	chunks, err := getChunksForTable(db, dbname, tableName, column, limitRange, chunkSize, sample)
	if err != nil {
		return nil, errors.Trace(err)
	}
	log.Debugf("chunks: %+v", chunks)

	jobCnt += len(chunks)
	var (
		chunk chunkRange
		where string
	)
	for {
		length := len(chunks)
		if length == 0 {
			break
		}
		if length%2 == 0 {
			chunk = chunks[0]
			chunks = chunks[1:]
		} else {
			chunk = chunks[length-1]
			chunks = chunks[:length-1]
		}
		if chunk.notNil {
			gt := ">"
			lt := "<"
			if chunk.containB {
				gt = ">="
			}
			if chunk.containE {
				lt = "<="
			}
			if reflect.TypeOf(chunk.begin).String() == "int64" {
				where = fmt.Sprintf("(`%s` %s %d AND `%s` %s %d)", column.Name, gt, chunk.begin, column.Name, lt, chunk.end)
			} else if reflect.TypeOf(chunk.begin).String() == "float64" {
				where = fmt.Sprintf("(`%s` %s %f AND `%s` %s %f)", column.Name, gt, chunk.begin, column.Name, lt, chunk.end)
			} else {
				where = fmt.Sprintf("(`%s` %s \"%v\" AND `%s` %s \"%v\")", column.Name, gt, chunk.begin, column.Name, lt, chunk.end)
			}
			where = fmt.Sprintf("%s AND %s", where, limitRange)
		} else {
			where = limitRange
		}

		log.Debugf("%s.%s create dump job: where: %s", dbname, tableName, where)
		jobBucket = append(jobBucket, &DumpJob{
			DbName: dbname,
			Table:  tableName,
			Column: column,
			Where:  where,
			Chunk:  chunk,
		})
	}

	return jobBucket, nil
}<|MERGE_RESOLUTION|>--- conflicted
+++ resolved
@@ -71,11 +71,7 @@
 	log.Debugf("[dumper] get max min query sql: %s", query)
 
 	// get the chunk count
-<<<<<<< HEAD
-	cnt, err := pkgdb.GetCount(db, dbname, tableName, where)
-=======
 	cnt, err := pkgdb.GetRowCount(db, dbname, tableName, where)
->>>>>>> 9fd428ca
 	if err != nil {
 		return nil, errors.Trace(err)
 	}
@@ -244,11 +240,7 @@
 		}
 	} else {
 		var table *model.TableInfo
-<<<<<<< HEAD
-		table, err = pkgdb.GetSchemaTableWithRowID(db, dbname, tableName, useRowID)
-=======
 		table, err = pkgdb.GetTableInfoWithRowID(db, dbname, tableName, useRowID)
->>>>>>> 9fd428ca
 		if err != nil {
 			return nil, errors.Trace(err)
 		}
