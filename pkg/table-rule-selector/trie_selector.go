--- conflicted
+++ resolved
@@ -93,8 +93,9 @@
 type item interface {
 	child() *node
 	setChild(*node)
-	getRule() interface{}
-	setRule(interface{})
+	getRule() []interface{}
+	setRule(...interface{})
+	appendRule(interface{})
 	getNextLevel() *node
 	setNextLevel(*node)
 }
@@ -115,12 +116,16 @@
 	i.ch = c
 }
 
-func (i *baseItem) getRule() interface{} {
+func (i *baseItem) getRule() []interface{} {
 	return i.rule
 }
 
-func (i *baseItem) setRule(rule interface{}) {
-	i.rule = rule
+func (i *baseItem) setRule(rules ...interface{}) {
+	i.rule = rules
+}
+
+func (i *baseItem) appendRule(rule interface{}) {
+	i.rule = append(i.rule, rule)
 }
 
 func (i *baseItem) getNextLevel() *node {
@@ -243,11 +248,7 @@
 		schemaEntity.setNextLevel(newNode())
 	}
 
-<<<<<<< HEAD
-	_, err = t.insert(schemaEntity.nextLevel, table, rule, insertType)
-=======
-	_, err = t.insert(schemaEntity.getNextLevel(), table, rule, replace)
->>>>>>> 11fb19bc
+	_, err = t.insert(schemaEntity.getNextLevel(), table, rule, insertType)
 	if err != nil {
 		return errors.Annotate(err, "insert into table selector")
 	}
@@ -289,11 +290,7 @@
 }
 
 // if rule is nil, just extract nodes
-<<<<<<< HEAD
-func (t *trieSelector) insert(root *node, pattern string, rule interface{}, insertType int) (*item, error) {
-=======
-func (t *trieSelector) insert(root *node, pattern string, rule interface{}, replace bool) (item, error) {
->>>>>>> 11fb19bc
+func (t *trieSelector) insert(root *node, pattern string, rule interface{}, insertType int) (item, error) {
 	var (
 		n           = root
 		hadAsterisk = false
@@ -358,21 +355,14 @@
 	}
 
 	if rule != nil {
-<<<<<<< HEAD
-		if insertType == Insert && entity.rule != nil {
+		if insertType == Insert && entity.getRule() != nil {
 			return nil, errors.AlreadyExistsf("pattern %s", pattern)
 		}
 		if insertType == Replace {
-			entity.rule = []interface{}{rule}
+			entity.setRule(rule)
 		} else {
-			entity.rule = append(entity.rule, rule)
-		}
-=======
-		if !replace && entity.getRule() != nil {
-			return nil, errors.AlreadyExistsf("pattern %s", pattern)
-		}
-		entity.setRule(rule)
->>>>>>> 11fb19bc
+			entity.appendRule(rule)
+		}
 		t.clearCache()
 	}
 
@@ -632,15 +622,9 @@
 	}
 }
 
-<<<<<<< HEAD
-func appendMatchedItem(entity *item, mr *matchedResult) {
-	if entity.rule != nil {
-		mr.rules = append(mr.rules, entity.rule...)
-=======
 func appendMatchedItem(entity item, mr *matchedResult) {
 	if entity.getRule() != nil {
-		mr.rules = append(mr.rules, entity.getRule())
->>>>>>> 11fb19bc
+		mr.rules = append(mr.rules, entity.getRule()...)
 	}
 
 	if entity.getNextLevel() != nil {
@@ -648,15 +632,9 @@
 	}
 }
 
-<<<<<<< HEAD
-func insertMatchedItemIntoMap(pattern string, entity *item, rules map[string][]interface{}, nodes map[string]*node) {
-	if rules != nil && entity.rule != nil {
-		rules[pattern] = entity.rule
-=======
-func insertMatchedItemIntoMap(pattern string, entity item, rules map[string]interface{}, nodes map[string]*node) {
+func insertMatchedItemIntoMap(pattern string, entity item, rules map[string][]interface{}, nodes map[string]*node) {
 	if rules != nil && entity.getRule() != nil {
 		rules[pattern] = entity.getRule()
->>>>>>> 11fb19bc
 	}
 
 	if nodes != nil && entity.getNextLevel() != nil {
