// Copyright 2019 PingCAP, Inc.
//
// Licensed under the Apache License, Version 2.0 (the "License");
// you may not use this file except in compliance with the License.
// You may obtain a copy of the License at
//
//     http://www.apache.org/licenses/LICENSE-2.0
//
// Unless required by applicable law or agreed to in writing, software
// distributed under the License is distributed on an "AS IS" BASIS,
// See the License for the specific language governing permissions and
// limitations under the License.

package filter

import (
	"fmt"
	"regexp"
	"strings"
	"sync"

	"github.com/pingcap/errors"
	selector "github.com/pingcap/tidb-tools/pkg/table-rule-selector"
)

// ActionType is do or ignore something
type ActionType bool

// builtin actiontype variable
const (
	Do     ActionType = true
	Ignore ActionType = false
)

// Table represents a table.
type Table struct {
	Schema string `toml:"db-name" json:"db-name" yaml:"db-name"`
	Name   string `toml:"tbl-name" json:"tbl-name" yaml:"tbl-name"`
}

// String implements the fmt.Stringer interface.
func (t *Table) String() string {
	if len(t.Name) > 0 {
		return fmt.Sprintf("`%s`.`%s`", t.Schema, t.Name)
	}
	return fmt.Sprintf("`%s`", t.Schema)
}

type cache struct {
	sync.RWMutex
	items map[string]ActionType // `schema`.`table` => do/ignore
}

func (c *cache) query(key string) (ActionType, bool) {
	c.RLock()
	action, exist := c.items[key]
	c.RUnlock()

	return action, exist
}

func (c *cache) set(key string, action ActionType) {
	c.Lock()
	c.items[key] = action
	c.Unlock()
}

// Rules contains Filter rules.
type Rules struct {
	DoTables []*Table `json:"do-tables" toml:"do-tables" yaml:"do-tables"`
	DoDBs    []string `json:"do-dbs" toml:"do-dbs" yaml:"do-dbs"`

	IgnoreTables []*Table `json:"ignore-tables" toml:"ignore-tables" yaml:"ignore-tables"`
	IgnoreDBs    []string `json:"ignore-dbs" toml:"ignore-dbs" yaml:"ignore-dbs"`
}

// ToLower convert all entries to lowercase
func (r *Rules) ToLower() {
	if r == nil {
		return
	}

	for _, table := range r.DoTables {
		table.Name = strings.ToLower(table.Name)
		table.Schema = strings.ToLower(table.Schema)
	}
	for _, table := range r.IgnoreTables {
		table.Name = strings.ToLower(table.Name)
		table.Schema = strings.ToLower(table.Schema)
	}
	for i, db := range r.IgnoreDBs {
		r.IgnoreDBs[i] = strings.ToLower(db)
	}
	for i, db := range r.DoDBs {
		r.DoDBs[i] = strings.ToLower(db)
	}
}

// Filter implements whitelist and blacklist filters.
type Filter struct {
	selector.Selector
	patternMap map[string]*regexp.Regexp
	rules      *Rules

	c *cache

	caseSensitive bool
}

// New creates a filter use the rules.
func New(caseSensitive bool, rules *Rules) (*Filter, error) {
	if !caseSensitive {
		rules.ToLower()
	}

	f := &Filter{
		Selector:      selector.NewTrieSelector(),
		caseSensitive: caseSensitive,
		rules:         rules,
	}

	f.patternMap = make(map[string]*regexp.Regexp)
	f.c = &cache{
		items: make(map[string]ActionType),
	}
	err := f.initRules()
	if err != nil {
		return nil, err
	}
	return f, nil
}

const (
	dbRule = iota
	tblRuleFull
	tblRuleOnlyDBPart
	tblRuleOnlyTblPart
)

type nodeEndRule struct {
	kind        int
	r           *regexp.Regexp
	isWhiteList bool
}

// initRules initialize the rules to regex expr or trie node.
func (f *Filter) initRules() (err error) {
	if f.rules == nil {
		return
	}

	for _, db := range f.rules.DoDBs {
		if len(db) == 0 {
			return errors.Errorf("DoDB rule's DB string cannot be empty")
		}
		err = f.initSchemaRule(db, true)
		if err != nil {
			return
		}
	}

	for _, table := range f.rules.DoTables {
		if len(table.Schema) == 0 || len(table.Name) == 0 {
			return errors.Errorf("DoTables rule's DB string or Table string cannot be empty")
		}
		err = f.initTableRule(table.Schema, table.Name, true)
		if err != nil {
			return
		}
	}

	for _, db := range f.rules.IgnoreDBs {
		if len(db) == 0 {
			return errors.Errorf("IgnoreDB rule's DB string cannot be empty")
		}
		err = f.initSchemaRule(db, false)
		if err != nil {
			return
		}
	}

	for _, table := range f.rules.IgnoreTables {
		if len(table.Schema) == 0 || len(table.Name) == 0 {
			return errors.Errorf("IgnoreTables rule's DB string or Table string cannot be empty")
		}
		err = f.initTableRule(table.Schema, table.Name, false)
		if err != nil {
			return
		}
	}

	return
}

func (f *Filter) initOneRegex(originStr string) error {
	if _, ok := f.patternMap[originStr]; !ok {
		compileStr := originStr
		if !f.caseSensitive {
			compileStr = "(?i)" + compileStr
		}
		reg, err := regexp.Compile(compileStr)
		if err != nil {
			return errors.Trace(err)
		}
		f.patternMap[originStr] = reg
	}
	return nil
}

func (f *Filter) initSchemaRule(dbStr string, isWhiteList bool) error {
	if strings.HasPrefix(dbStr, "~") {
		return f.initOneRegex(dbStr[1:])
	}
	return f.Selector.Insert(dbStr, "", &nodeEndRule{
		kind:        dbRule,
		isWhiteList: isWhiteList,
	}, selector.Append)
}

func (f *Filter) initTableRule(dbStr, tableStr string, isWhiteList bool) error {
	dbIsRegex := strings.HasPrefix(dbStr, "~")
	tblIsRegex := strings.HasPrefix(tableStr, "~")
	if dbIsRegex && tblIsRegex {
		err := f.initOneRegex(dbStr[1:])
		if err != nil {
			return err
		}
		err = f.initOneRegex(tableStr[1:])
		if err != nil {
			return err
		}
	} else if dbIsRegex && !tblIsRegex {
		err := f.initOneRegex(dbStr[1:])
		if err != nil {
			return err
		}
		err = f.Selector.Insert(tableStr, "", &nodeEndRule{
			kind:        tblRuleOnlyTblPart,
			isWhiteList: isWhiteList,
		}, selector.Append)
		if err != nil {
			return err
		}
	} else if !dbIsRegex && tblIsRegex {
		err := f.initOneRegex(tableStr[1:])
		if err != nil {
			return err
		}
		err = f.Selector.Insert(dbStr, "", &nodeEndRule{
			kind:        tblRuleOnlyDBPart,
			r:           f.patternMap[tableStr[1:]],
			isWhiteList: isWhiteList,
		}, selector.Append)
		if err != nil {
			return err
		}
	} else {
		err := f.Selector.Insert(dbStr, tableStr, &nodeEndRule{
			kind:        tblRuleFull,
			isWhiteList: isWhiteList,
		}, selector.Append)
		if err != nil {
			return err
		}
	}
	return nil
}

// ApplyOn applies filter rules on tables
// rules like
// https://dev.mysql.com/doc/refman/8.0/en/replication-rules-table-options.html
// https://dev.mysql.com/doc/refman/8.0/en/replication-rules-db-options.html
func (f *Filter) ApplyOn(stbs []*Table) []*Table {
	if f == nil || f.rules == nil {
		return stbs
	}

	var tbs []*Table
	for _, tb := range stbs {
<<<<<<< HEAD
		if !f.caseSensitive {
			tb.Schema = strings.ToLower(tb.Schema)
			tb.Name = strings.ToLower(tb.Name)
		}
		name := tb.String()
		do, exist := f.c.query(name)
		if !exist {
			do = ActionType(f.filterOnSchemas(tb) && f.filterOnTables(tb))
			f.c.set(tb.String(), do)
		}

		if do {
=======
		if f.Match(tb) {
>>>>>>> 8a5745c9
			tbs = append(tbs, tb)
		}
	}

	return tbs
}

// Match returns true if the specified table should not be removed.
func (f *Filter) Match(tb *Table) bool {
	name := tb.String()
	do, exist := f.c.query(name)
	if !exist {
		do = ActionType(f.filterOnSchemas(tb) && f.filterOnTables(tb))
		f.c.set(tb.String(), do)
	}
	return do == Do
}

func (f *Filter) filterOnSchemas(tb *Table) bool {
	if len(f.rules.DoDBs) > 0 {
		// not macthed do db rules, ignore update
		if !f.findMatchedDoDBs(tb) {
			return false
		}
	} else if len(f.rules.IgnoreDBs) > 0 {
		//  macthed ignore db rules, ignore update
		if f.findMatchedIgnoreDBs(tb) {
			return false
		}
	}

	return true
}

func (f *Filter) findMatchedDoDBs(tb *Table) bool {
	return f.matchDB(f.rules.DoDBs, tb.Schema, true)
}

func (f *Filter) findMatchedIgnoreDBs(tb *Table) bool {
	return f.matchDB(f.rules.IgnoreDBs, tb.Schema, false)
}

func (f *Filter) filterOnTables(tb *Table) bool {
	// schema statement like create/drop/alter database
	if len(tb.Name) == 0 {
		return true
	}

	if len(f.rules.DoTables) > 0 {
		if f.matchTable(f.rules.DoTables, tb, true) {
			return true
		}
	}

	if len(f.rules.IgnoreTables) > 0 {
		if f.matchTable(f.rules.IgnoreTables, tb, false) {
			return false
		}
	}

	return len(f.rules.DoTables) == 0
}

func (f *Filter) matchDB(patternDBS []string, a string, isWhiteListCheck bool) bool {
	for _, b := range patternDBS {
		isRegex := strings.HasPrefix(b, "~")
		if isRegex && f.matchString(b[1:], a) {
			return true
		}
	}
	ruleSet := f.Selector.Match(a, "")
	for _, r := range ruleSet {
		rule := r.(*nodeEndRule)
		if rule.kind == dbRule && rule.isWhiteList == isWhiteListCheck {
			return true
		}
	}
	return false
}

func (f *Filter) matchTable(patternTBS []*Table, tb *Table, isWhiteListCheck bool) bool {
	for _, ptb := range patternTBS {
		dbIsRegex, tblIsRegex := strings.HasPrefix(ptb.Schema, "~"), strings.HasPrefix(ptb.Name, "~")
		if dbIsRegex && tblIsRegex {
			if f.matchString(ptb.Schema[1:], tb.Schema) && f.matchString(ptb.Name[1:], tb.Name) {
				return true
			}
		} else if dbIsRegex && !tblIsRegex {
			if !f.matchString(ptb.Schema[1:], tb.Schema) {
				continue
			}
			ruleSet := f.Selector.Match(tb.Name, "")
			for _, r := range ruleSet {
				rule := r.(*nodeEndRule)
				if rule.kind == tblRuleOnlyTblPart && rule.isWhiteList == isWhiteListCheck {
					return true
				}
			}
		}
		ruleSet := f.Selector.Match(tb.Schema, "")
		for _, r := range ruleSet {
			rule := r.(*nodeEndRule)
			if rule.kind == tblRuleOnlyDBPart && rule.isWhiteList == isWhiteListCheck && rule.r.MatchString(tb.Name) {
				return true
			}
		}
		ruleSet = f.Selector.Match(tb.Schema, tb.Name)
		for _, r := range ruleSet {
			rule := r.(*nodeEndRule)
			if rule.kind == tblRuleFull && rule.isWhiteList == isWhiteListCheck {
				return true
			}
		}
	}

	return false
}

func (f *Filter) matchString(pattern string, t string) bool {
	if re, ok := f.patternMap[pattern]; ok {
		return re.MatchString(t)
	}
	return pattern == t
}<|MERGE_RESOLUTION|>--- conflicted
+++ resolved
@@ -277,7 +277,6 @@
 
 	var tbs []*Table
 	for _, tb := range stbs {
-<<<<<<< HEAD
 		if !f.caseSensitive {
 			tb.Schema = strings.ToLower(tb.Schema)
 			tb.Name = strings.ToLower(tb.Name)
@@ -290,25 +289,11 @@
 		}
 
 		if do {
-=======
-		if f.Match(tb) {
->>>>>>> 8a5745c9
 			tbs = append(tbs, tb)
 		}
 	}
 
 	return tbs
-}
-
-// Match returns true if the specified table should not be removed.
-func (f *Filter) Match(tb *Table) bool {
-	name := tb.String()
-	do, exist := f.c.query(name)
-	if !exist {
-		do = ActionType(f.filterOnSchemas(tb) && f.filterOnTables(tb))
-		f.c.set(tb.String(), do)
-	}
-	return do == Do
 }
 
 func (f *Filter) filterOnSchemas(tb *Table) bool {
