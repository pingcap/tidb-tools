--- conflicted
+++ resolved
@@ -504,21 +504,10 @@
 			return false, 0, errors.Errorf("don't have key %s", col.Name.O)
 		}
 		if needQuotes(col.FieldType) {
-<<<<<<< HEAD
-			if string(data1.Data) > string(data2.Data) {
-				cmp = 1
-				break
-			} else if string(data1.Data) < string(data2.Data) {
-				cmp = -1
-				break
-			} else {
-=======
-
-			strData1 := string(data1)
-			strData2 := string(data2)
+			strData1 := string(data1.Data)
+			strData2 := string(data2.Data)
 
 			if len(strData1) == len(strData2) && strData1 == strData2 {
->>>>>>> a0f24d7e
 				continue
 			}
 
