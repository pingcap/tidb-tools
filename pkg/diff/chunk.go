--- conflicted
+++ resolved
@@ -81,8 +81,9 @@
 			}
 		}
 
+		log.Infof("conditions: %v, length: %d", conditions, len(conditions))
 		if len(conditions) == 0 {
-			return "true", nil
+			return "TRUE", nil
 		}
 
 		return strings.Join(conditions, " AND "), args
@@ -126,6 +127,10 @@
 			preConditionForUpper = append(preConditionForUpper, fmt.Sprintf("`%s` = ?", bound.column))
 			preConditionArgsForUpper = append(preConditionArgsForUpper, bound.upper)
 		}
+	}
+
+	if len(upperCondition) == 0 && len(lowerCondition) == 0 {
+		return "TRUE", nil
 	}
 
 	if len(upperCondition) == 0 {
@@ -471,7 +476,6 @@
 	return chunks, "bucket", nil
 }
 
-<<<<<<< HEAD
 // getSplitFields returns fields to split chunks, order by pk, uk, index, columns.
 func getSplitFields(db *sql.DB, schema string, table *model.TableInfo, splitFields []string) ([]*model.ColumnInfo, error) {
 	cols := make([]*model.ColumnInfo, 0, len(table.Columns))
@@ -485,13 +489,6 @@
 
 		}
 		splitCols = append(splitCols, col)
-=======
-func findSuitableField(db *sql.DB, Schema string, table *model.TableInfo) (*model.ColumnInfo, error) {
-	// first select the index, and number type index first
-	column, err := dbutil.FindSuitableColumnWithIndex(context.Background(), db, Schema, table)
-	if err != nil {
-		return nil, errors.Trace(err)
->>>>>>> 0a7ed9a1
 	}
 
 	indexColumns := dbutil.FindAllColumnWithIndex(table)
@@ -553,6 +550,10 @@
 		chunks = chunks[1:]
 
 		conditions, args := chunk.toString(mode, collation)
+		log.Infof("conditions: %s", conditions)
+		for _, bound := range chunk.bounds {
+			log.Infof("bound: %+v", bound)
+		}
 		where := fmt.Sprintf("(%s AND %s)", conditions, limits)
 
 		log.Debugf("%s.%s create check job, where: %s, args: %v", table.Schema, table.Table, where, args)
