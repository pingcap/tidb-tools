--- conflicted
+++ resolved
@@ -251,7 +251,7 @@
 		min, max, err = dbutil.GetMinMaxValue(context.Background(), db, schema, table, splitCol, limitRange, utils.StringsToInterfaces(args), s.collation)
 		if err != nil {
 			if errors.Cause(err) == dbutil.ErrNoData {
-				log.Info("no data found", zap.String("schema", schema), zap.String("table", table), zap.String("range", limitRange), zap.Any("args", args))
+				log.Info("no data found", zap.String("table", dbutil.TableName(schema, table)), zap.String("range", limitRange), zap.Any("args", args))
 				return append(chunks, chunk), nil
 			}
 			return nil, errors.Trace(err)
@@ -269,11 +269,7 @@
 	if err != nil {
 		return nil, errors.Trace(err)
 	}
-<<<<<<< HEAD
-	log.Info("get split values by random values", zap.Any("chunk", chunk), zap.Any("random values", randomValues))
-=======
-	log.Debugf("split chunk %v, get split values from GetRandomValues: %v", chunk, randomValues)
->>>>>>> a17aa9c6
+	log.Debug("get split values by random values", zap.Any("chunk", chunk), zap.Any("random values", randomValues))
 
 	/*
 		for examples:
@@ -365,12 +361,7 @@
 		lowerSymbol = gte
 	}
 
-<<<<<<< HEAD
 	log.Debug("getChunksForTable cut table", zap.Int("count", count), zap.String("min", min), zap.String("max", max), zap.Int("chunk num", len(chunks)))
-=======
-	log.Debugf("getChunksForTable cut table: cnt=%d min=%s max=%s chunk=%d", count, min, max, len(chunks))
-
->>>>>>> a17aa9c6
 	return chunks, nil
 }
 
@@ -545,7 +536,7 @@
 		conditions, args := chunk.toString(mode, collation)
 		where := fmt.Sprintf("(%s AND %s)", conditions, limits)
 
-		log.Debug("create check job", zap.String("schema", table.Schema), zap.String("table", table.Table), zap.String("where", where), zap.Any("args", args))
+		log.Debug("create check job", zap.String("table", dbutil.TableName(table.Schema, table.Table)), zap.String("where", where), zap.Any("args", args))
 		jobBucket = append(jobBucket, &CheckJob{
 			Schema: table.Schema,
 			Table:  table.Table,
