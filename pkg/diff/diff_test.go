// Copyright 2018 PingCAP, Inc.
//
// Licensed under the Apache License, Version 2.0 (the "License");
// you may not use this file except in compliance with the License.
// You may obtain a copy of the License at
//
//     http://www.apache.org/licenses/LICENSE-2.0
//
// Unless required by applicable law or agreed to in writing, software
// distributed under the License is distributed on an "AS IS" BASIS,
// See the License for the specific language governing permissions and
// limitations under the License.

package diff

import (
	"context"
	"database/sql"
	"fmt"
	"testing"

	_ "github.com/go-sql-driver/mysql"
	. "github.com/pingcap/check"
	"github.com/pingcap/tidb-tools/pkg/dbutil"
	"github.com/pingcap/tidb-tools/pkg/importer"
)

func TestClient(t *testing.T) {
	TestingT(t)
}

var _ = Suite(&testDiffSuite{})

type testDiffSuite struct{}

func (*testDiffSuite) TestGenerateSQLs(c *C) {
	createTableSQL := "CREATE TABLE `test`.`atest` (`id` int(24), `name` varchar(24), `birthday` datetime, `update_time` time, `money` decimal(20,2), primary key(`id`))"
	tableInfo, err := dbutil.GetTableInfoBySQL(createTableSQL)
	c.Assert(err, IsNil)

	rowsData := map[string]*dbutil.ColumnData{
		"id":          {[]byte("1"), false},
		"name":        {[]byte("xxx"), false},
		"birthday":    {[]byte("2018-01-01 00:00:00"), false},
		"update_time": {[]byte("10:10:10"), false},
		"money":       {[]byte("11.1111"), false},
	}

	_, orderKeyCols := dbutil.SelectUniqueOrderKey(tableInfo)
	replaceSQL := generateDML("replace", rowsData, orderKeyCols, tableInfo, "test")
	deleteSQL := generateDML("delete", rowsData, orderKeyCols, tableInfo, "test")
	c.Assert(replaceSQL, Equals, "REPLACE INTO `test`.`atest`(`id`,`name`,`birthday`,`update_time`,`money`) VALUES (1,'xxx','2018-01-01 00:00:00','10:10:10',11.1111);")
	c.Assert(deleteSQL, Equals, "DELETE FROM `test`.`atest` WHERE `id` = 1;")

	// test the unique key
	createTableSQL2 := "CREATE TABLE `test`.`atest` (`id` int(24), `name` varchar(24), `birthday` datetime, `update_time` time, `money` decimal(20,2), unique key(`id`, `name`))"
	tableInfo2, err := dbutil.GetTableInfoBySQL(createTableSQL2)
	c.Assert(err, IsNil)
	_, orderKeyCols2 := dbutil.SelectUniqueOrderKey(tableInfo2)
	replaceSQL = generateDML("replace", rowsData, orderKeyCols2, tableInfo2, "test")
	deleteSQL = generateDML("delete", rowsData, orderKeyCols2, tableInfo2, "test")
	c.Assert(replaceSQL, Equals, "REPLACE INTO `test`.`atest`(`id`,`name`,`birthday`,`update_time`,`money`) VALUES (1,'xxx','2018-01-01 00:00:00','10:10:10',11.1111);")
	c.Assert(deleteSQL, Equals, "DELETE FROM `test`.`atest` WHERE `id` = 1 AND `name` = 'xxx';")

	// test value is nil
	rowsData["name"] = &dbutil.ColumnData{[]byte(""), true}
	replaceSQL = generateDML("replace", rowsData, orderKeyCols, tableInfo, "test")
	deleteSQL = generateDML("delete", rowsData, orderKeyCols, tableInfo, "test")
	c.Assert(replaceSQL, Equals, "REPLACE INTO `test`.`atest`(`id`,`name`,`birthday`,`update_time`,`money`) VALUES (1,NULL,'2018-01-01 00:00:00','10:10:10',11.1111);")
	c.Assert(deleteSQL, Equals, "DELETE FROM `test`.`atest` WHERE `id` = 1;")

	rowsData["id"] = &dbutil.ColumnData{[]byte(""), true}
	replaceSQL = generateDML("replace", rowsData, orderKeyCols, tableInfo, "test")
	deleteSQL = generateDML("delete", rowsData, orderKeyCols, tableInfo, "test")
	c.Assert(replaceSQL, Equals, "REPLACE INTO `test`.`atest`(`id`,`name`,`birthday`,`update_time`,`money`) VALUES (NULL,NULL,'2018-01-01 00:00:00','10:10:10',11.1111);")
	c.Assert(deleteSQL, Equals, "DELETE FROM `test`.`atest` WHERE `id` is NULL;")
}

func (t *testDiffSuite) TestDiff(c *C) {
	dbConn, err := createConn()
	c.Assert(err, IsNil)

	_, err = dbConn.Query("CREATE DATABASE IF NOT EXISTS `test`")
	c.Assert(err, IsNil)

	testStructEqual(dbConn, c)
	testCases := []struct {
		sourceTables  []string
		targetTable   string
		hasEmptyTable bool
	}{
		{
			[]string{"testa"},
			"testb",
			false,
		},
		{
			[]string{"testc", "testd"},
			"teste",
			false,
		},
		{
			[]string{"testf", "testg", "testh"},
			"testi",
			false,
		},
		{
			[]string{"testj", "testk"},
			"testl",
			true,
		},
	}
	for _, testCase := range testCases {
		testDataEqual(dbConn, testCase.sourceTables, testCase.targetTable, testCase.hasEmptyTable, c)
	}
}

func testStructEqual(conn *sql.DB, c *C) {
	testCases := []struct {
		createSourceTable string
		createTargetTable string
		dropSourceTable   string
		dropTargetTable   string
		structEqual       bool
	}{
		{
			"CREATE TABLE `test`.`testa`(`id` int, `name` varchar(24))",
			"CREATE TABLE `test`.`testb`(`id` int, `name` varchar(24), unique key (`id`))",
			"DROP TABLE `test`.`testa`",
			"DROP TABLE `test`.`testb`",
			false,
		}, {
			"CREATE TABLE `test`.`testa`(`id` int, `name` varchar(24))",
			"CREATE TABLE `test`.`testb`(`id` int, `name2` varchar(24))",
			"DROP TABLE `test`.`testa`",
			"DROP TABLE `test`.`testb`",
			false,
		}, {
			"CREATE TABLE `test`.`testa`(`id` int, `name` varchar(24))",
			"CREATE TABLE `test`.`testb`(`id` int)",
			"DROP TABLE `test`.`testa`",
			"DROP TABLE `test`.`testb`",
			false,
		}, {
			"CREATE TABLE `test`.`testa`(`id` int, `name` varchar(24))",
			"CREATE TABLE `test`.`testb`(`id` int, `name` varchar(24))",
			"DROP TABLE `test`.`testa`",
			"DROP TABLE `test`.`testb`",
			true,
		}, {
			"CREATE TABLE `test`.`testa`(`id` int, `name` varchar(24))",
			"CREATE TABLE `test`.`testb`(`id` varchar(24), name varchar(24))",
			"DROP TABLE `test`.`testa`",
			"DROP TABLE `test`.`testb`",
			false,
		},
	}

	for _, testCase := range testCases {
		_, err := conn.Query(testCase.createSourceTable)
		c.Assert(err, IsNil)
		_, err = conn.Query(testCase.createTargetTable)
		c.Assert(err, IsNil)

		tableDiff := createTableDiff(conn, []string{"testa"}, "testb")
		structEqual, _, err := tableDiff.Equal(context.Background(), func(sql string) error {
			fmt.Println(sql)
			return nil
		})
		c.Assert(structEqual, Equals, testCase.structEqual)

		_, err = conn.Query(testCase.dropSourceTable)
		c.Assert(err, IsNil)
		_, err = conn.Query(testCase.dropTargetTable)
		c.Assert(err, IsNil)
	}
}

func testDataEqual(dbConn *sql.DB, sourceTables []string, targetTable string, hasEmptyTable bool, c *C) {
	defer func() {
<<<<<<< HEAD
		for _, sourceTable := range sourceTables {
			_, _ = dbConn.Query(fmt.Sprintf("drop table test.%s", sourceTable))
		}
		_, _ = dbConn.Query(fmt.Sprintf("drop table test.%s", targetTable))
=======
		_, _ = dbConn.Query(fmt.Sprintf("DROP TABLE `test`.`%s`", sourceTable))
		_, _ = dbConn.Query(fmt.Sprintf("DROP TABLE `test`.`%s`", targetTable))
>>>>>>> a0f24d7e
	}()

	err := generateData(dbConn, dbutil.GetDBConfigFromEnv("test"), sourceTables, targetTable, hasEmptyTable)
	c.Assert(err, IsNil)

	// compare data, should be equal
	fixSqls := make([]string, 0, 10)
	writeSqls := func(sql string) error {
		fixSqls = append(fixSqls, sql)
		return nil
	}

	tableDiff := createTableDiff(dbConn, sourceTables, targetTable)
	structEqual, dataEqual, err := tableDiff.Equal(context.Background(), writeSqls)
	c.Assert(err, IsNil)
	c.Assert(structEqual, Equals, true)
	c.Assert(dataEqual, Equals, true)

	// update data and then compare data, dataEqual should be false
	err = updateData(dbConn, targetTable)
	c.Assert(err, IsNil)

	structEqual, dataEqual, err = tableDiff.Equal(context.Background(), writeSqls)
	c.Assert(err, IsNil)
	c.Assert(structEqual, Equals, true)
	c.Assert(dataEqual, Equals, false)

	// use fixSqls to fix data, and then compare data
	for _, sql := range fixSqls {
		_, err = dbConn.Exec(sql)
		c.Assert(err, IsNil)
	}
	structEqual, dataEqual, err = tableDiff.Equal(context.Background(), writeSqls)
	c.Assert(err, IsNil)
	c.Assert(structEqual, Equals, true)
	c.Assert(dataEqual, Equals, true)
}

func createTableDiff(db *sql.DB, sourceTableNames []string, targetTableName string) *TableDiff {
	sourceTables := []*TableInstance{}
	for _, table := range sourceTableNames {
		sourceTableInstance := &TableInstance{
			Conn:   db,
			Schema: "test",
			Table:  table,
		}

		sourceTables = append(sourceTables, sourceTableInstance)
	}

	targetTableInstance := &TableInstance{
		Conn:   db,
		Schema: "test",
		Table:  targetTableName,
	}

	return &TableDiff{
		SourceTables: sourceTables,
		TargetTable:  targetTableInstance,
	}
}

func createConn() (*sql.DB, error) {
	return dbutil.OpenDB(dbutil.GetDBConfigFromEnv(""))
}

func generateData(dbConn *sql.DB, dbCfg dbutil.DBConfig, sourceTables []string, targetTable string, hasEmptyTable bool) error {
	createTableSQL := fmt.Sprintf(`CREATE TABLE test.%s (
		a date NOT NULL,
		b datetime DEFAULT NULL,
		c time DEFAULT NULL,
		d varchar(10) COLLATE latin1_bin DEFAULT NULL,
		e int(10) DEFAULT NULL,
		h year(4) DEFAULT NULL,
		PRIMARY KEY (a))`, targetTable)

	cfg := &importer.Config{
		TableSQL:    createTableSQL,
		WorkerCount: 5,
		JobCount:    10000,
		Batch:       100,
		DBCfg:       dbCfg,
	}

	// generate data for source table
	importer.DoProcess(cfg)

	// generate data for target table
<<<<<<< HEAD
	for _, sourceTable := range sourceTables {
		_, err := dbConn.Query(fmt.Sprintf("create table test.%s like test.%s", sourceTable, targetTable))
		if err != nil {
			return err
		}
	}

	randomValueNum := int64(len(sourceTables) - 1)
	if hasEmptyTable {
		randomValueNum--
	}

	values, err := dbutil.GetRandomValues(context.Background(), dbConn, "test", targetTable, "e", randomValueNum, math.MinInt64, math.MaxInt64, "true", "")
=======
	_, err := dbConn.Query(fmt.Sprintf("CREATE TABLE `test`.`%s` LIKE `test`.`%s`", targetTable, sourceTable))
	if err != nil {
		return err
	}

	_, err = dbConn.Query(fmt.Sprintf("INSERT INTO `test`.`%s` (`a`, `b`, `c`, `d`, `e`, `h`) SELECT `a`, `b`, `c`, `d`, `e`, `h` FROM `test`.`%s`", targetTable, sourceTable))
>>>>>>> a0f24d7e
	if err != nil {
		return err
	}

	conditions := make([]string, 0, 3)
	if randomValueNum == 0 {
		conditions = append(conditions, "true")
	} else {
		conditions = append(conditions, fmt.Sprintf("e < %d", values[0]))
		for i := range values {
			if i < len(values)-1 {
				conditions = append(conditions, fmt.Sprintf("e >= %d AND e < %d", values[i], values[i+1]))
			} else {
				break
			}
		}
		conditions = append(conditions, fmt.Sprintf("e >= %d", values[len(values)-1]))
	}

	// if hasEmptyTable is true, the last source table will be empty.
	for j, condition := range conditions {
		_, err = dbConn.Query(fmt.Sprintf("insert into test.%s (a, b, c, d, e, h) select a, b, c, d, e, h from test.%s where %s", sourceTables[j], targetTable, condition))
		if err != nil {
			return err
		}
	}

	return nil
}

func updateData(dbConn *sql.DB, table string) error {
	values, _, err := dbutil.GetRandomValues(context.Background(), dbConn, "test", table, "e", 3, "TRUE", nil, "")
	if err != nil {
		return err
	}

	_, err = dbConn.Exec(fmt.Sprintf("UPDATE `test`.`%s` SET `e` = `e`+1 WHERE `e` = %v", table, values[0]))
	if err != nil {
		return err
	}

	_, err = dbConn.Exec(fmt.Sprintf("DELETE FROM `test`.`%s` where `e` = %v", table, values[1]))
	if err != nil {
		return err
	}

	_, err = dbConn.Exec(fmt.Sprintf("REPLACE INTO `test`.`%s` VALUES('1992-09-27','2018-09-03 16:26:27','14:45:33','i',2048790075,2008)", table))
	if err != nil {
		return err
	}

	return nil
}<|MERGE_RESOLUTION|>--- conflicted
+++ resolved
@@ -178,15 +178,10 @@
 
 func testDataEqual(dbConn *sql.DB, sourceTables []string, targetTable string, hasEmptyTable bool, c *C) {
 	defer func() {
-<<<<<<< HEAD
 		for _, sourceTable := range sourceTables {
-			_, _ = dbConn.Query(fmt.Sprintf("drop table test.%s", sourceTable))
-		}
-		_, _ = dbConn.Query(fmt.Sprintf("drop table test.%s", targetTable))
-=======
-		_, _ = dbConn.Query(fmt.Sprintf("DROP TABLE `test`.`%s`", sourceTable))
+			_, _ = dbConn.Query(fmt.Sprintf("DROP TABLE `test`.`%s`", sourceTable))
+		}
 		_, _ = dbConn.Query(fmt.Sprintf("DROP TABLE `test`.`%s`", targetTable))
->>>>>>> a0f24d7e
 	}()
 
 	err := generateData(dbConn, dbutil.GetDBConfigFromEnv("test"), sourceTables, targetTable, hasEmptyTable)
@@ -275,9 +270,8 @@
 	importer.DoProcess(cfg)
 
 	// generate data for target table
-<<<<<<< HEAD
 	for _, sourceTable := range sourceTables {
-		_, err := dbConn.Query(fmt.Sprintf("create table test.%s like test.%s", sourceTable, targetTable))
+		_, err := dbConn.Query(fmt.Sprintf("CREATE TABLE `test`.`%s` LIKE `test`.`%s`", sourceTable, targetTable))
 		if err != nil {
 			return err
 		}
@@ -288,15 +282,7 @@
 		randomValueNum--
 	}
 
-	values, err := dbutil.GetRandomValues(context.Background(), dbConn, "test", targetTable, "e", randomValueNum, math.MinInt64, math.MaxInt64, "true", "")
-=======
-	_, err := dbConn.Query(fmt.Sprintf("CREATE TABLE `test`.`%s` LIKE `test`.`%s`", targetTable, sourceTable))
-	if err != nil {
-		return err
-	}
-
-	_, err = dbConn.Query(fmt.Sprintf("INSERT INTO `test`.`%s` (`a`, `b`, `c`, `d`, `e`, `h`) SELECT `a`, `b`, `c`, `d`, `e`, `h` FROM `test`.`%s`", targetTable, sourceTable))
->>>>>>> a0f24d7e
+	values, _, err := dbutil.GetRandomValues(context.Background(), dbConn, "test", targetTable, "e", int(randomValueNum), "TRUE", nil, "")
 	if err != nil {
 		return err
 	}
@@ -305,20 +291,20 @@
 	if randomValueNum == 0 {
 		conditions = append(conditions, "true")
 	} else {
-		conditions = append(conditions, fmt.Sprintf("e < %d", values[0]))
+		conditions = append(conditions, fmt.Sprintf("e < %s", values[0]))
 		for i := range values {
 			if i < len(values)-1 {
-				conditions = append(conditions, fmt.Sprintf("e >= %d AND e < %d", values[i], values[i+1]))
+				conditions = append(conditions, fmt.Sprintf("e >= %s AND e < %s", values[i], values[i+1]))
 			} else {
 				break
 			}
 		}
-		conditions = append(conditions, fmt.Sprintf("e >= %d", values[len(values)-1]))
+		conditions = append(conditions, fmt.Sprintf("e >= %s", values[len(values)-1]))
 	}
 
 	// if hasEmptyTable is true, the last source table will be empty.
 	for j, condition := range conditions {
-		_, err = dbConn.Query(fmt.Sprintf("insert into test.%s (a, b, c, d, e, h) select a, b, c, d, e, h from test.%s where %s", sourceTables[j], targetTable, condition))
+		_, err = dbConn.Query(fmt.Sprintf("INSERT INTO `test`.`%s` (`a`, `b`, `c`, `d`, `e`, `h`) SELECT `a`, `b`, `c`, `d`, `e`, `h` FROM `test`.`%s` WHERE %s", sourceTables[j], targetTable, condition))
 		if err != nil {
 			return err
 		}
